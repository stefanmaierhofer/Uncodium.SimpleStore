﻿/*
   MIT License
   
   Copyright (c) 2014,2015,2016,2017,2018,2019,2020,2021 Stefan Maierhofer.
   
   Permission is hereby granted, free of charge, to any person obtaining a copy
   of this software and associated documentation files (the "Software"), to deal
   in the Software without restriction, including without limitation the rights
   to use, copy, modify, merge, publish, distribute, sublicense, and/or sell
   copies of the Software, and to permit persons to whom the Software is
   furnished to do so, subject to the following conditions:
   
   The above copyright notice and this permission notice shall be included in all
   copies or substantial portions of the Software.
   
   THE SOFTWARE IS PROVIDED "AS IS", WITHOUT WARRANTY OF ANY KIND, EXPRESS OR
   IMPLIED, INCLUDING BUT NOT LIMITED TO THE WARRANTIES OF MERCHANTABILITY,
   FITNESS FOR A PARTICULAR PURPOSE AND NONINFRINGEMENT. IN NO EVENT SHALL THE
   AUTHORS OR COPYRIGHT HOLDERS BE LIABLE FOR ANY CLAIM, DAMAGES OR OTHER
   LIABILITY, WHETHER IN AN ACTION OF CONTRACT, TORT OR OTHERWISE, ARISING FROM,
   OUT OF OR IN CONNECTION WITH THE SOFTWARE OR THE USE OR OTHER DEALINGS IN THE
   SOFTWARE.
*/

#pragma warning disable CS1591

using System;
using System.Collections.Generic;
using System.Diagnostics;
using System.Drawing;
using System.IO;
using System.IO.MemoryMappedFiles;
using System.Linq;
using System.Runtime.CompilerServices;
using System.Runtime.InteropServices;
using System.Text;
using System.Threading;
using System.Threading.Tasks;

namespace Uncodium.SimpleStore
{
    /// <summary>
    /// A memory-mapped key/value store on disk.
    /// </summary>
    public class SimpleDiskStore : ISimpleStore
    {
        /// <summary>
        /// The default file extension for a SimpleDiskStore is (U)ncodium (D)isk (S)tore.
        /// </summary>
        public const string DefaultFileExtension = ".uds";

        /// <summary>
        /// The maximum number of characters in a key string.
        /// </summary>
        public const int MaxKeyLength = 4096;

        #region Layout and store conversions

        public enum StoreLayout
        {
            /// <summary>
            /// There is no folder or file at the given location.
            /// </summary>
            None,

            /// <summary>
            /// Deprecated. Original layout consisting of a folder containing files 'data.bin' and 'index.bin'.
            /// </summary>
            FolderWithStandaloneDataAndIndexFiles,

            /// <summary>
            /// A folder containing a single 'data.bin' file with integrated index.
            /// This is the result of converting an original (deprecated) store into the current single file format.
            /// </summary>
            FolderWithMergedDataAndIndexFile,

            /// <summary>
            /// The current format. A single file containing data and index.
            /// </summary>
            SingleFile,

            /// <summary>
            /// There is a folder or file, but in an unknown format.
            /// </summary>
            Unknown
        }

        public static StoreLayout GetStoreLayout(string path)
        {
            if (Directory.Exists(path))
            {
                var dataFileName = Path.Combine(path, "data.bin");
                if (File.Exists(dataFileName))
                {
                    var indexFileName = Path.Combine(path, "index.bin");
                    if (File.Exists(indexFileName))
                    {
                        return StoreLayout.FolderWithStandaloneDataAndIndexFiles;
                    }
                    else
                    {
                        return ContainsHeader(dataFileName) ? StoreLayout.FolderWithMergedDataAndIndexFile : StoreLayout.Unknown;
                    }
                }
                else
                {
                    // a 'data.bin' file is required inside a folder layout
                    return StoreLayout.Unknown;
                }
            }
            else
            {
                // if there is no folder, then this must be a single file layout ...
                var fileName = path;
                if (!File.Exists(fileName))
                {
                    fileName += DefaultFileExtension;
                    if (!File.Exists(fileName))
                    {
                        // there is neither a folder nor a file at the given path
                        return StoreLayout.None;
                    }
                }

                return ContainsHeader(fileName) ? StoreLayout.SingleFile : StoreLayout.Unknown;
            }
        }

        private static bool ContainsHeader(string fileName)
        {
            // if file is too small for header magic bytes, then it is not current format
            var dataFileSize = new FileInfo(fileName).Length;
            if (dataFileSize < 16) return false;

            using var br = new BinaryReader(File.Open(fileName, FileMode.Open, FileAccess.Read, FileShare.ReadWrite));

            // check if file starts with header ...
            if (new Guid(br.ReadBytes(16)) == Header.MagicBytesVersion1)
            {
                // data file starts with header -> must be current format
                return true;
            }
            else
            {
                // first 8 bytes may also be offset to header
                // (if data file has previously been converted from old format)
                br.BaseStream.Seek(0L, SeekOrigin.Begin);
                var p = br.ReadInt64();

                // check if offset p is within file ...
                if (p < 0 || p > dataFileSize - 16)
                {
                    // invalid offset -> can't be current format
                    return false;
                }

                // check if header starts at offset p ...
                br.BaseStream.Seek(p, SeekOrigin.Begin);
                if (new Guid(br.ReadBytes(16)) == Header.MagicBytesVersion1)
                {
                    // header found -> must be current format
                    return true;
                }
                else
                {
                    // no header at offset p -> can't be current format
                    return false;
                }
            }
        }

        private void UpgradeOriginalStore(string folder)
        {
            if (!Directory.Exists(folder)) throw new Exception($"Expected folder {folder}.");

            var indexFileName = Path.GetFullPath(Path.Combine(folder, "index.bin"));
            if (!File.Exists(indexFileName)) throw new Exception($"Expected {indexFileName}.");

            var dataFilename = Path.GetFullPath(Path.Combine(folder, "data.bin")); 
            if (!File.Exists(dataFilename)) throw new Exception($"Expected {dataFilename}.");

            //
            Log($"Upgrading store to format {Header.MagicBytesVersion1}.");

            // (1) inject a header and empty index into old-style data file ...
            var totalDataFileSizeInBytes = InjectHeaderAndEmptyIndex(dataFilename);

            // (2) import deprecated index ...
            if (m_mmf != null) throw new Exception("Invariant ec56f623-bc1d-41cf-9421-3d4e5cacb9ce.");
            if (m_accessor != null) throw new Exception("Invariant caed99a0-55ad-433f-baeb-e0db9fc139c7.");
            if (m_header != null) throw new Exception("Invariant 55926fae-4371-498c-b365-5e451c976018.");
            if (m_dbIndex != null) throw new Exception("Invariant e0e827e5-c038-4d0e-8e55-9a235ad4f353.");
            if (m_dataFileName != null) throw new Exception("Invariant a7038834-41c4-41ac-8b55-016f2f9d2969.");

            m_dataFileName = dataFilename;
            var mapName = m_dataFileName.ToMd5Hash().ToString();
            m_mmf = MemoryMappedFile.CreateFromFile(m_dataFileName, FileMode.OpenOrCreate, mapName, totalDataFileSizeInBytes, MemoryMappedFileAccess.ReadWrite);
            m_accessor = m_mmf.CreateViewAccessor(0, totalDataFileSizeInBytes);
            m_header = new(m_accessor);
            m_dbIndex = new Dictionary<string, IndexEntry>();

            ImportDeprecatedIndexFile(indexFileName);
            Flush();

            m_dbIndex = null;
            m_header = null;
            m_accessor.Dispose(); m_accessor = null;
            m_mmf.Dispose(); m_mmf = null;
            m_dataFileName = null;

            // (3) delete old index file ...
            Log($"deleting deprecated index file: {indexFileName}");
            File.Delete(indexFileName);

            Log($"Sucessfully upgraded store to format {Header.MagicBytesVersion1}.");

            // returns total data file size
            long InjectHeaderAndEmptyIndex(string filename)
            {
                if (ContainsHeader(filename)) throw new Exception(
                    $"Failed to upgrade original store format. Data file already contains header format {Header.MagicBytesVersion1}."
                    );

                var totalDataFileSizeInBytes = new FileInfo(filename).Length;
                Log($"    total data file size                          : {indexFileName,20:N0} bytes");

                // get write position (first 8 bytes as int64, in old format)
                var p = 0L;
                using (var br = new BinaryReader(File.Open(filename, FileMode.Open, FileAccess.Read, FileShare.None)))
                    p = br.ReadInt64();
                Log($"    write position                                : {p,20:N0}");

                // append header and empty index (at current write position)
                using var f = File.Open(filename, FileMode.Open, FileAccess.Write, FileShare.None);

                var headerOffset = p;
                f.Position = headerOffset;
                var buffer = Header.GenerateHeaderAndEmptyIndexForOffset(headerOffset, totalDataFileSizeInBytes);
                f.Write(buffer, 0, buffer.Length);
                var writePosition = f.Position;
                Log($"    injected header and empty index");
                Log($"    write position (new)                          : {writePosition,20:N0}");

                // replace write position with pointer/offset to header
                var pBuffer = BitConverter.GetBytes(headerOffset);
                f.Position = 0L;
                f.Write(pBuffer, 0, 8);
                Log($"    replaced write position with header offset    : {headerOffset,20:N0}");
                var totalDataFileSizeInBytesNew = Math.Max(writePosition, totalDataFileSizeInBytes);
                Log($"    total data file size (new)                    : {totalDataFileSizeInBytesNew,20:N0}");
                return totalDataFileSizeInBytesNew;
            }

            void ImportDeprecatedIndexFile(string filename)
            {
                Log($"importing deprecated index file: {filename}");
                using var f = File.Open(filename, FileMode.Open, FileAccess.Read, FileShare.Read);
                using var br = new BinaryReader(f);
                var count = 0;
                var i = 0;
                var key = string.Empty;
                var offset = 0UL;
                var size = 0U;
                try
                {
                    // import existing (deprecated) index file
                    count = br.ReadInt32();
                    Log($"entries: {count:N0}");
                    var sw = new Stopwatch(); sw.Start();
                    for (i = 0; i < count; i++)
                    {
                        key = br.ReadString();
                        offset = br.ReadUInt64();
                        size = br.ReadUInt32();

                        var e = new IndexEntry(key, offset, size);
                        m_header.AppendIndexEntry(e, EnsureSpaceFor);
                    }
                    sw.Stop();
                    Log(
                        $"imported deprecated index file in {sw.Elapsed}",
                        $"that's appr. {(int)(count / sw.Elapsed.TotalSeconds):N0} entries/second"
                        );
                }
                catch (Exception e)
                {
                    Log(
                        $"[CRITICAL ERROR] Damaged index file {filename}",
                        $"[CRITICAL ERROR] Error a7814485-0e86-422e-92f0-9a4a31216a27.",
                        $"[CRITICAL ERROR] Could read {i:N0}/{count:N0} index entries.",
                        $"[CRITICAL ERROR] Last entry: {key} @ +{offset:N0} with size {size:N0} bytes.",
                        $"[CRITICAL ERROR] {e}"
                    );
                }
            }
        }

        #endregion

        #region Private

        private class IndexEntry
        {
            public readonly string Key;
            public readonly ulong Offset;
            public readonly uint Size;

            public IndexEntry(string key, ulong offset, uint size)
            {
                if (key.Length > MaxKeyLength)
                    throw new ArgumentOutOfRangeException(nameof(key), $"Max key length is {MaxKeyLength}, but key has {key.Length}.");

                Key = key;
                Offset = offset;
                Size = size;
            }
        }

        private struct Position
        {
            public static readonly Position Zero = new(0L);

            public long Value;
            public Position(long value) => Value = value;
            public static Position operator +(Position self, Offset32 offset) => new(self.Value + offset.Value);
            public static implicit operator long(Position self) => self.Value;

            public override string ToString() => $"@{Value:N0}";
        }
        private struct Offset32
        {
            public int Value;
            public Offset32(int value) => Value = value;
            public static implicit operator Offset32(int self) => new(self);
            public override string ToString() => $"+{Value:N0}";
        }
        private class FieldInt16
        {
            public Offset32 Offset;
            public FieldInt16(Offset32 offset) => Offset = offset;
            public void Write(MemoryMappedViewAccessor accessor, Block block, short value)
            {
                var p = block.Min.Value + Offset.Value;
                if (p + 2 > block.Max.Value) throw new Exception("Field outside of block.");
                accessor.Write(p, value);
            }
            public short Read(MemoryMappedViewAccessor accessor, Block block)
            {
                var p = block.Min.Value + Offset.Value;
                if (p + 2 > block.Max.Value) throw new Exception("Field outside of block.");
                return accessor.ReadInt16(p);
            }
        }
        private class FieldInt32
        {
            public Offset32 Offset;
            public FieldInt32(Offset32 offset) => Offset = offset;
            public void Write(MemoryMappedViewAccessor accessor, Block block, int value)
            {
                var p = block.Min.Value + Offset.Value;
                if (p + 4 > block.Max.Value) throw new Exception("Field outside of block.");
                accessor.Write(p, value);
            }
            public int Read(MemoryMappedViewAccessor accessor, Block block)
            {
                var p = block.Min.Value + Offset.Value;
                if (p + 4 > block.Max.Value) throw new Exception("Field outside of block.");
                return accessor.ReadInt32(p);
            }
        }
        private class FieldInt64
        {
            public Offset32 Offset;
            public FieldInt64(Offset32 offset) => Offset = offset;
            public void Write(MemoryMappedViewAccessor accessor, Block block, long value)
            {
                var p = block.Min.Value + Offset.Value;
                if (p + 8 > block.Max.Value) throw new Exception("Field outside of block.");
                accessor.Write(p, value);
            }
            public long Read(MemoryMappedViewAccessor accessor, Block block)
            {
                var p = block.Min.Value + Offset.Value;
                if (p + 8 > block.Max.Value) throw new Exception("Field outside of block.");
                return accessor.ReadInt64(p);
            }
        }
        private class FieldBuffer
        {
            public Offset32 Offset;
            public FieldBuffer(Offset32 offset) => Offset = offset;
            public void Write(MemoryMappedViewAccessor accessor, Block block, byte[] value)
            {
                var p = block.Min.Value + Offset.Value;
                if (p + value.Length > block.Max.Value) throw new Exception("Field outside of block.");
                accessor.WriteArray(p, value, 0, value.Length);
            }
            public byte[] Read(MemoryMappedViewAccessor accessor, Block block, int length)
            {
                var p = block.Min.Value + Offset.Value;
                if (p + length > block.Max.Value) throw new Exception("Field outside of block.");
                var buffer = new byte[length];
                if (accessor.ReadArray(p, buffer, 0, length) != length) throw new Exception("Failed to read buffer.");
                return buffer;
            }
        }
        private struct Block
        {
            public Position Min;
            public Position Max;
            public Block(Position min, Offset32 size)
            {
                Min = min;
                Max = min + size;
            }
            public Offset32 Size => new((int)(Max.Value - Min.Value));
            public static Position operator +(Block self, Offset32 offset) => new(self.Min.Value + offset.Value);
            public override string ToString() => $"[{Min.Value:N0}, {Max.Value:N0}]";
        }

        private class IndexPage
        {
            public static readonly Guid MagicBytesVersion1 = Guid.Parse("5587b343-403d-4f62-af22-a18da686b1da");
            private static readonly FieldBuffer FIELD_MAGIC  = new( 0);  // +16
            private static readonly FieldInt64  FIELD_NEXT   = new(16);  //  +8
            private static readonly FieldInt32  FIELD_CURSOR = new(24);  //  +4
            private static readonly FieldInt32  FIELD_COUNT  = new(28);  //  +4
            private static readonly Offset32    FIELD_DATA   = new(32);

            private readonly MemoryMappedViewAccessor m_accessor;
            public Block Range { get; }

            public IndexPage(IndexPage x) => new IndexPage(x.m_accessor, x.Range);
            
            public IndexPage(MemoryMappedViewAccessor accessor, Block range)
            {
                m_accessor = accessor;
                Range = range;
            }

            public static IndexPage Init(MemoryMappedViewAccessor accessor, Block range, IndexPage next)
            {
                var cursor = range + FIELD_DATA;
                var result = new IndexPage(accessor, range)
                {
                    Magic = MagicBytesVersion1,
                    Next = next,
                    Cursor = cursor,
                    Count = 0
                };

                if (result.Cursor.Value < result.Range.Min.Value || result.Cursor.Value > result.Range.Max.Value) Debugger.Break();

                return result;
            }

            public bool TryAdd(IndexEntry e)
            {
                var keyBuffer = Encoding.UTF8.GetBytes(e.Key);
                if (keyBuffer.Length > MaxKeyLength)
                    throw new ArgumentOutOfRangeException(nameof(e.Key), $"Max key length is {MaxKeyLength}, but encoded key has {e.Key.Length}.");

                var entrySize = 2 + keyBuffer.Length + 8 + 4 + 4;
                if (Cursor + entrySize > Range.Max)
                    return false; // index page is full -> fail

                var p = Cursor.Value;
                m_accessor.Write(p, (short)keyBuffer.Length); p += 2;
                m_accessor.WriteArray(p, keyBuffer, 0, keyBuffer.Length); p += keyBuffer.Length;
                m_accessor.Write(p, e.Offset); p += 8;
                m_accessor.Write(p, e.Size); p += 4;
                Cursor = new(p);
                Count++;

                return true;
            }

            public Guid Magic
            {
                get
                {
                    var buffer = FIELD_MAGIC.Read(m_accessor, Range, 16);
                    return new Guid(buffer);
                }
                private set
                {
                    var buffer = value.ToByteArray();
                    if (buffer.Length != 16) throw new Exception();
                    FIELD_MAGIC.Write(m_accessor, Range, buffer);
                }
            }
            public IndexPage Next
            {
                get
                {
                    var p = FIELD_NEXT.Read(m_accessor, Range);
                    if (p == 0L) return null;
                    return new IndexPage(m_accessor, new Block(new(p), Range.Size));
                }
                private set => FIELD_NEXT.Write(m_accessor, Range, value != null ? value.Range.Min : Position.Zero);
            }
            public Position Cursor
            {
                get => Range + new Offset32(FIELD_CURSOR.Read(m_accessor, Range));
                private set
                {
                    if (value.Value < Range.Min.Value || value.Value > Range.Max.Value) Debugger.Break();
                    var p = (int)(value.Value - Range.Min.Value);
                    FIELD_CURSOR.Write(m_accessor, Range, p);
                }
            }
            public int Count
            {
                get => FIELD_COUNT.Read(m_accessor, Range);
                private set => FIELD_COUNT.Write(m_accessor, Range, value);
            }

            public IEnumerable<(string key, IndexEntry value)> Entries
            {
                get
                {
                    //Console.WriteLine($"[IndexPage] {Range}, Next = {Next?.Range.Min}");
                    var p = (Range + FIELD_DATA).Value;
                    var end = Cursor.Value;
                    while (p < end)
                    {
                        var keyBufferLength = m_accessor.ReadUInt16(p); p += 2;
                        var keyBuffer = new byte[keyBufferLength];
                        m_accessor.ReadArray(p, keyBuffer, 0, keyBufferLength); p += keyBufferLength;
                        var key = Encoding.UTF8.GetString(keyBuffer);
                        var valueOffset = m_accessor.ReadUInt64(p); p += 8;
                        var valueSize = m_accessor.ReadUInt32(p); p += 4;
                        var result = (key, new IndexEntry(key, valueOffset, valueSize));
                        //Console.WriteLine($"[ENTRY] [{key}] -> [[{valueOffset}], [{valueSize}]]");
                        yield return result;
                    }
                }
            }
        }

        private class Header
        {
            public const int DefaultHeaderSizeInBytes = 1024;
            public const int DefaultIndexPageSizeInBytes = 256 * 1024;
            public static readonly Guid MagicBytesVersion1 = Guid.Parse("ff682f91-ad99-4135-a5d4-15ef97ed7cde");

            private MemoryMappedViewAccessor m_accessor;
            private Position m_offsetHeader;
            private IndexPage m_currentIndexPage;

            #region Properties

            // [ 0] 16 bytes
            public Guid MagicBytes
            {
                get { m_accessor.Read(m_offsetHeader, out Guid x); return x; }
                //set => m_accessor.Write(m_offset, ref value);
            }
            // [16] 4 bytes
            public Offset32 HeaderSizeInBytes
            {
                get => new(m_accessor.ReadInt32(m_offsetHeader + 16));
                //set => m_accessor.Write(m_offset + 16, value);
            }
            // [20] 4 bytes
            public Offset32 IndexPageSizeInBytes
            {
                get => new(m_accessor.ReadInt32(m_offsetHeader + 20));
                //set => m_accessor.Write(m_offset + 20, value);
            }
            // [24] 8 bytes
            public long TotalFileSize
            {
                get => m_accessor.ReadInt64(m_offsetHeader + 24);
                set => m_accessor.Write(m_offsetHeader + 24, value);
            }
            // [32] 8 bytes
            public long TotalIndexEntries
            {
                get => m_accessor.ReadInt64(m_offsetHeader + 32);
                set => m_accessor.Write(m_offsetHeader + 32, value);
            }
            // [40] 8 bytes
            public Position DataCursor
            {
                get => new(m_accessor.ReadInt64(m_offsetHeader + 40));
                set => m_accessor.Write(m_offsetHeader + 40, value);
            }
            // [48] 8 bytes
            public Position IndexRootPageOffset
            {
                get => new(m_accessor.ReadInt64(m_offsetHeader + 48));
                set => m_accessor.Write(m_offsetHeader + 48, value);
            }
            // [56] 16 bytes (8 + 8)
            public DateTimeOffset Created
            {
                get => new(m_accessor.ReadInt64(m_offsetHeader + 56), new TimeSpan(m_accessor.ReadInt64(m_offsetHeader + 64)));
                //set { m_accessor.Write(m_offset + 56, Created.Ticks); m_accessor.Write(m_offset + 64, Created.Offset.Ticks); }
            }

            #endregion

            public Header(MemoryMappedViewAccessor accessor)
            {
                RenewAccessor(accessor);
            }

            public void RenewAccessor(MemoryMappedViewAccessor accessor)
            {
                m_accessor = accessor;

                // check if data file immediately starts with header ...
                if (IsHeaderAtOffset(0L))
                {
                    m_offsetHeader = new(0L);
                }
                else
                {
                    // ... otherwise first 8 bytes may be offset to real header ...
                    var offset = m_accessor.ReadInt64(0L);
                    if (IsHeaderAtOffset(offset))
                    {
                        m_offsetHeader = new(offset);
                    }
                    else
                    {
                        throw new Exception("Can't find header.");
                    }
                }

                m_currentIndexPage = new IndexPage(m_accessor, new Block(IndexRootPageOffset, IndexPageSizeInBytes));

                bool IsHeaderAtOffset(long p)
                {
                    var magicBuffer = new byte[16];
                    if (m_accessor.ReadArray(p, magicBuffer, 0, 16) != 16) throw new Exception("Reading header failed.");
                    var magic = new Guid(magicBuffer);
                    return magic == MagicBytesVersion1;
                }
            }

            public void AppendIndexEntry(IndexEntry e, Action<long> ensureSpaceFor)
            {
                if (!m_currentIndexPage.TryAdd(e))
                {
                    // current index page is full -> append new page
                    ensureSpaceFor(DataCursor + IndexPageSizeInBytes);

                    var newPage = IndexPage.Init(m_accessor, new Block(DataCursor, IndexPageSizeInBytes), next: m_currentIndexPage);
                    
                    // write again, there is enough space now
                    if (!newPage.TryAdd(e)) throw new Exception("Failed to write index entry.");

                    m_currentIndexPage = newPage;
                    DataCursor = newPage.Range.Max;
                    IndexRootPageOffset = newPage.Range.Min;
                }
            }

            public IndexPage IndexRootPage => new(m_accessor, new Block(IndexRootPageOffset, IndexPageSizeInBytes));
            public IEnumerable<IndexPage> IndexPages
            {
                get
                {
                    var p = IndexRootPage;
                    while (p != null)
                    {
                        yield return p;
                        p = p.Next;
                    }
                }
            }

            public void ReadIndexIntoMemory(Dictionary<string, IndexEntry> index)
            {
                var xs = IndexPages.SelectMany(p => p.Entries);
                foreach (var (key, value) in xs) index[key] = value;
            }

            public static void CreateEmptyDataFile(string dataFileName)
            {
                using var f = File.Open(dataFileName, FileMode.CreateNew, FileAccess.Write, FileShare.None);
                using var w = new BinaryWriter(f);

                var buffer = GenerateHeaderAndEmptyIndexForOffset(0L, 0L);
                w.Write(buffer);
                w.Flush();
            }

            public static byte[] GenerateHeaderAndEmptyIndexForOffset(long offset, long totalFileSizeInBytes)
            {
                var ms = new MemoryStream();
                using var w = new BinaryWriter(ms);

                var indexRootPageOffset = offset + DefaultHeaderSizeInBytes;
                var cursorPos           = offset + DefaultHeaderSizeInBytes + DefaultIndexPageSizeInBytes;
                var totalFileSize       = Math.Max(cursorPos, totalFileSizeInBytes);
                var totalIndexEntries   = 0L;

                w.Write(MagicBytesVersion1.ToByteArray());              // [ 0] MagicBytesVersion1
                w.Write(DefaultHeaderSizeInBytes);                      // [16] HeaderSizeInBytes
                w.Write(DefaultIndexPageSizeInBytes);                   // [20] IndexPageSizeInBytes
                w.Write(totalFileSize);                                 // [24] TotalFileSize
                w.Write(totalIndexEntries);                             // [32] TotalIndexEntries
                w.Write(cursorPos);                                     // [40] CursorPos
                w.Write(indexRootPageOffset);                           // [48] IndexPos
                w.Write(DateTimeOffset.Now.Ticks);                      // [56] Created.Ticks
                w.Write(DateTimeOffset.Now.Offset.Ticks);               //             .Offset

                w.BaseStream.Position = DefaultHeaderSizeInBytes;
                w.Write(IndexPage.MagicBytesVersion1.ToByteArray());    // [ 0] magic bytes
                w.Write(0L);                                            // [16] next
                w.Write(16 + 8 + 4 + 4);                                // [24] cursor
                w.Write(0);                                             // [28] count
                w.Write(new byte[DefaultIndexPageSizeInBytes - 8 - 4]); // [32] data

                w.Flush();

                return ms.ToArray();
            }
        }

        private readonly object m_lock = new();
        private readonly string m_dbDiskLocation;
        private readonly bool m_readOnlySnapshot;
        private string m_dataFileName;

<<<<<<< HEAD
        private Dictionary<string, IndexEntry> m_dbIndex;
=======
        private class Index
        {
            private Dictionary<string, (long, int)> _current = new();
            private readonly List<Dictionary<string, (long, int)>> _index = new();

            public void Add(string key, (long, int) value)
            {
                if (_current.Count >= 32 * 1024 * 1024)
                {
                    Console.WriteLine("add index chunk");
                    _index.Add(_current);
                    _current = new();
                }

                Remove(key);
                _current.Add(key, value);
            }

            public int Count => _current.Count + _index.Sum(x => x.Count);

            public string[] Keys
            {
                get
                {
                    var rs = new List<string>(_current.Keys);
                    foreach (var i in _index) rs.AddRange(i.Keys);
                    return rs.ToArray();
                }
            }

            public bool ContainsKey(string key)
            {
                if (_current.ContainsKey(key)) return true;
                foreach (var x in _index) if (x.ContainsKey(key)) return true;
                return false;
            }

            public bool Remove(string key)
            {
                if (_current.Remove(key)) return true;
                foreach (var x in _index) if (x.Remove(key)) return true;
                return false;
            }

            public bool TryGetValue(string key, out (long,int) result)
            {
                if (_current.TryGetValue(key, out result)) return true;
                foreach (var x in _index) if (x.TryGetValue(key, out result)) return true;
                return false;
            }

            public IEnumerable<KeyValuePair<string,(long,int)>> EnumerateEntries()
            {
                foreach (var kv in _current) yield return kv;
                foreach (var x in _index) foreach (var kv in x) yield return kv;
            }
        }
        private Index m_dbIndex;

>>>>>>> c596d864
        private Dictionary<string, WeakReference<object>> m_dbCache;
        private HashSet<object> m_dbCacheKeepAlive;
        private Header m_header;
        private MemoryMappedFile m_mmf;
        private MemoryMappedViewAccessor m_accessor;

        private Stats m_stats;

        private readonly CancellationTokenSource m_cts = new();
        private readonly SemaphoreSlim m_flushIndexSemaphore = new(1);

        #endregion

        #region Disposal

        private bool m_isDisposed = false;
        private string m_disposeStackTrace = null;
        private bool m_loggedDisposeStackTrace = false;
        [MethodImpl(MethodImplOptions.AggressiveInlining)]
        private void CheckDisposed() 
        {
            if (m_isDisposed)
            {
                if (!m_loggedDisposeStackTrace)
                {
                    Log($"Trying to dispose store, that has already been disposed at {m_disposeStackTrace}");
                    m_loggedDisposeStackTrace = true;
                }
                throw new ObjectDisposedException(nameof(SimpleDiskStore));
            }
        }

        public void Dispose()
        {
            CheckDisposed();

            var token = Guid.NewGuid();
            if (!m_readOnlySnapshot) Log(
                $"",
                $"shutdown {token} (begin)",
                $"reserved space        : {m_header.TotalFileSize,20:N0} bytes",
                $"used space            : {m_header.DataCursor,20:N0} bytes (including index)"
                );

            while (true)
            {
                if (m_flushIndexSemaphore.Wait(1000))
                {
                    try
                    {
                        CheckDisposed();

                        if (!m_readOnlySnapshot)
                        {
                            m_accessor.Flush();
                            //m_accessorWriteStream.Flush();
                        }

                        m_accessor.Dispose();
                        //m_accessorWriteStream.Dispose();
                        m_mmf.Dispose();
                        m_cts.Cancel();

                        Log(
                            $"shutdown {token} - latest known key is {Stats.LatestKeyAdded},",
                            $"shutdown {token} - should be the same key as indicated above in \"(2/2) flush index to disk (end)\"",
                            $"shutdown {token} (end)"
                            );

                        return;
                    }
                    finally
                    {
                        m_flushIndexSemaphore.Release();
                        m_disposeStackTrace = Environment.StackTrace;
                        m_isDisposed = true;
                    }
                }
                else
                {
                    Log($"shutdown {token} is waiting for index being flushed to disk");
                }
            }
        }

        #endregion

        #region Logging

        private readonly Action<string[]> f_logLines = null;

        private void Log(params string[] lines)
        {
            if (!m_readOnlySnapshot)
            {
                lock (f_logLines)
                {
                    f_logLines(lines);
                }
            }

#if DEBUG
            foreach (var line in lines)
            {
                Console.WriteLine($"[Uncodium.SimpleDiskStore][{DateTimeOffset.Now}] {line}");
            }
#endif
        }

        #endregion

        #region Creation

        #region Constructors

        /// <summary>
        /// Creates store in given file.
        /// Optionally opens current state read-only.
        /// Optionally a logger can be supplied which replaces the default logger to log.txt.
        /// </summary>
        private SimpleDiskStore(string path, bool readOnlySnapshot, Action<string[]> logLines)
        {
            m_dbDiskLocation = path;
            m_readOnlySnapshot = readOnlySnapshot;

            if (logLines != null)
            {
                f_logLines = logLines;
            }
            else
            {
                string logFileName;
                if (Directory.Exists(m_dbDiskLocation))
                {
                    // deprecated format/layout
                    logFileName = Path.Combine(m_dbDiskLocation, "log.txt");
                }
                else
                {
                    // new format/layout
                    logFileName = m_dbDiskLocation.EndsWith(DefaultFileExtension)
                        ? m_dbDiskLocation + ".log"
                        : m_dbDiskLocation + DefaultFileExtension + ".log";
                }
                f_logLines = lines => File.AppendAllLines(logFileName, lines.Select(line => $"[{DateTimeOffset.Now}] {line}"));
            }

            Init();
        }

        /// <summary>
        /// Creates store in given file.
        /// Optionally opens current state read-only.
        /// </summary>
        private SimpleDiskStore(string path, bool readOnlySnapshot)
            : this(path, readOnlySnapshot: readOnlySnapshot, logLines: null)
        { }

        /// <summary>
        /// Creates store in given file.
        /// </summary>
        public SimpleDiskStore(string path) 
            : this(path, readOnlySnapshot: false, logLines: null)
        { }

        /// <summary>
        /// Creates store in given file.
        /// Optionally a logger can be supplied which replaces the default logger to log.txt.
        /// </summary>
        public SimpleDiskStore(string path, Action<string[]> logLines)
            : this(path, readOnlySnapshot: false, logLines: logLines)
        { }

        /// <summary>
        /// Opens store in given file in read-only snapshot mode.
        /// This means that no store entries that are added after the call to OpenReadOnlySnapshot will be(come) visible.
        /// </summary>
        public static SimpleDiskStore OpenReadOnlySnapshot(string path)
            => new(path, readOnlySnapshot: true);

        #endregion

        private void Init()
        {
            // === AUTO-CONVERT deprecated formats ===
            var layout = GetStoreLayout(m_dbDiskLocation);

            if (layout == StoreLayout.FolderWithStandaloneDataAndIndexFiles)
            {
                // FolderWithStandaloneDataAndIndexFiles --> FolderWithMergedDataAndIndexFile
                UpgradeOriginalStore(m_dbDiskLocation);
                layout = GetStoreLayout(m_dbDiskLocation);
            }

            // === INIT ===

            // init data file
            switch (layout)
            {
                case StoreLayout.Unknown:
                    throw new Exception($"Unknown store layout at '{m_dbDiskLocation}'.");

                case StoreLayout.FolderWithStandaloneDataAndIndexFiles:
                    // never reached (has been auto-converted to FolderWithmergedDataAndIndexFile above)
                    throw new Exception($"Invariant 98a8fe60-a87d-4c16-a47e-9b760d09788b.");

                case StoreLayout.FolderWithMergedDataAndIndexFile:
                    {
                        m_dataFileName = Path.Combine(m_dbDiskLocation, "data.bin");
                        if (!File.Exists(m_dataFileName)) throw new Exception($"Data file '{m_dataFileName}' does not exist.");
                    }
                    break;

                case StoreLayout.SingleFile:
                    {
                        m_dataFileName = m_dbDiskLocation;
                        if (!File.Exists(m_dataFileName) && !m_dataFileName.EndsWith(DefaultFileExtension))
                        {
                            m_dataFileName += DefaultFileExtension;
                            if (!File.Exists(m_dataFileName)) throw new Exception($"Store file '{m_dataFileName}' does not exist.");
                        }
                    }
                    break;

                case StoreLayout.None:
                    {
                        m_dataFileName = m_dbDiskLocation;
                        if (!m_dataFileName.EndsWith(DefaultFileExtension)) m_dataFileName += DefaultFileExtension;

                        // create empty store
                        Header.CreateEmptyDataFile(m_dataFileName);
                    }
                    break;

                default:
                    throw new Exception($"Unknown layout '{layout}'.");
            }
            
            // init
            Log(
                $"",
                $"=========================================",
                $"  starting up (version {Global.Version})",
                $"=========================================",
                $""
                );

            m_dbCache = new Dictionary<string, WeakReference<object>>();
            m_dbCacheKeepAlive = new HashSet<object>();

            var totalDataFileSizeInBytes = new FileInfo(m_dataFileName).Length;

            var mapName = m_dataFileName.ToMd5Hash().ToString();

            if (m_readOnlySnapshot)
            {
                try
                {
<<<<<<< HEAD
                    m_mmf = MemoryMappedFile.CreateFromFile(m_dataFileName, FileMode.Open, mapName, totalDataFileSizeInBytes, MemoryMappedFileAccess.Read);
=======
                    count = br.ReadInt32();
                    Log($"entries: {count:N0}");
                    var sw = new Stopwatch(); sw.Start();
                    m_dbIndex = new();
                    for (i = 0; i < count; i++)
                    {
                        key = br.ReadString();
                        offset = br.ReadInt64();
                        size = br.ReadInt32();

                        m_dbIndex.Add(key, (offset, size));
                    }
                    sw.Stop();
                    Log(
                        $"read existing index in {sw.Elapsed}",
                        $"that's appr. {(int)(count/sw.Elapsed.TotalSeconds):N0} entries/second"
                        );
>>>>>>> c596d864
                }
                catch
                {
                    m_mmf = MemoryMappedFile.OpenExisting(mapName, MemoryMappedFileRights.Read);
                }

                m_accessor = m_mmf.CreateViewAccessor(0, totalDataFileSizeInBytes, MemoryMappedFileAccess.Read);
            }
            else
            {
<<<<<<< HEAD
                m_mmf = MemoryMappedFile.CreateFromFile(m_dataFileName, FileMode.OpenOrCreate, mapName, totalDataFileSizeInBytes, MemoryMappedFileAccess.ReadWrite);
                m_accessor = m_mmf.CreateViewAccessor(0, totalDataFileSizeInBytes);
                
=======
                m_dbIndex = new();

                using var f = File.Open(m_indexFilename, FileMode.Create, FileAccess.Write, FileShare.Read);
                using var bw = new BinaryWriter(f);
                bw.Write(m_dbIndex.Count);
>>>>>>> c596d864
            }

            // init header
            m_header = new(m_accessor);
            Log(
                $"reserved space        : {m_header.TotalFileSize,20:N0} bytes",
                $"used space            : {m_header.DataCursor,20:N0} bytes"
                );

            // create in-memory index
            m_dbIndex = new Dictionary<string, IndexEntry>();
            m_header.ReadIndexIntoMemory(m_dbIndex);
        }

        #endregion

        #region Memory-mapped file

        private bool m_mmfIsClosedForResize = false;
        public bool SimulateFullDiskOnNextResize { get; set; }

        private void EnsureSpaceFor(long numberOfBytes)
        {
            if (SimulateFullDiskOnNextResize || m_header.DataCursor + numberOfBytes > m_header.TotalFileSize)
            {
                try
                {
                    var newTotalFileSize = m_header.TotalFileSize;

                    while (m_header.DataCursor + numberOfBytes > newTotalFileSize)
                    {
                        if (newTotalFileSize < 1024 * 1024 * 1024)
                        {
                            newTotalFileSize *= 2;
                        }
                        else
                        {
                            newTotalFileSize += 1024 * 1024 * 1024;
                        }
                    }

                    Log($"resize data file to {newTotalFileSize / (1024 * 1024 * 1024.0):0.000} GiB");
                    lock (m_lock)
                    {
                        //var sw = new Stopwatch(); sw.Restart();

                        m_header.TotalFileSize = newTotalFileSize;

                        m_accessor.Dispose();
                        //m_accessorWriteStream.Dispose();
                        m_mmf.Dispose();

                        m_mmfIsClosedForResize = true;
                        ReOpenMemoryMappedFile(newTotalFileSize);

                        //Console.WriteLine($"resized in {sw.Elapsed}");
                    }
                }
                catch (Exception e)
                {
                    Log(
                        $"[CRITICAL ERROR] Exception occured while resizing disk store.",
                        $"[CRITICAL ERROR] Error ada9ed54-d748-4aef-b922-0bf93468fad8.",
                        $"[CRITICAL ERROR] {e}"
                    );

                    throw;
                }
            }
        }

        private void ReOpenMemoryMappedFile(long newCapacity)
        {
            lock (m_lock)
            {
                if (m_mmfIsClosedForResize)
                {
                    if (SimulateFullDiskOnNextResize)
                    {
                        var driveName = Path.GetFullPath(m_dataFileName)[0].ToString();
                        var freeSpaceInBytes = new DriveInfo(driveName).AvailableFreeSpace;
                        newCapacity = freeSpaceInBytes * 2; // force out of space
                    }

                    if (newCapacity == 0L)
                    {
                        newCapacity = new FileInfo(m_dataFileName).Length;
                    }

                    m_mmf = MemoryMappedFile.CreateFromFile(m_dataFileName, FileMode.OpenOrCreate, null, newCapacity, MemoryMappedFileAccess.ReadWrite);
                    //m_accessorWriteStream = File.Open(m_dataFileName, FileMode.Open, FileAccess.Write, FileShare.ReadWrite);

                    //m_accessorWriteStream = File.Open(m_dataFileName, FileMode.Open, FileAccess.ReadWrite, FileShare.ReadWrite);
                    //m_mmf = MemoryMappedFile.CreateFromFile(m_accessorWriteStream, null, newCapacity, MemoryMappedFileAccess.ReadWrite, HandleInheritability.None, false);

                    m_accessor = m_mmf.CreateViewAccessor(0, newCapacity);
                    m_header.RenewAccessor(m_accessor);

                    m_mmfIsClosedForResize = false;
                }
            }
        }

        /// <summary>
        /// If mmf is closed because a previous resize failed due to insufficient disk space,
        /// this will retry to open the mmf (maybe there is more disk space now).
        /// </summary>
        private void EnsureMemoryMappedFileIsOpen()
        {
            if (m_mmfIsClosedForResize) ReOpenMemoryMappedFile(0L);
        }


        #endregion

        /// <summary>
        /// Various counts and other statistics.
        /// </summary>
        public Stats Stats => m_stats.Copy();

        /// <summary>
        /// Total bytes used for blob storage.
        /// </summary>
        public long GetUsedBytes() => m_header.DataCursor;

        /// <summary>
        /// Total bytes reserved for blob storage.
        /// </summary>
        public long GetReservedBytes() => m_header.TotalFileSize;

        /// <summary>
        /// Current version.
        /// </summary>
        public string Version => Global.Version;

        /// <summary>
        /// Adds key/value pair to store.
        /// </summary>
        public void Add(string key, byte[] value)
        {
            CheckDisposed();

<<<<<<< HEAD
            if (m_readOnlySnapshot) throw new InvalidOperationException("Read-only store does not support add.");
            if (value == null) throw new ArgumentNullException(nameof(value));

            Interlocked.Increment(ref m_stats.CountAdd);

            var buffer = value;

            lock (m_lock)
            {
                EnsureMemoryMappedFileIsOpen();

                var valueBufferPos = m_header.DataCursor;
                var storedLength = buffer.Length;

                // write value buffer to store
                EnsureSpaceFor(numberOfBytes: buffer.Length);
                WriteBytes(valueBufferPos, buffer, 0, buffer.Length);
                m_header.DataCursor = valueBufferPos + new Offset32(buffer.Length);

                // update index
                var e = new IndexEntry(key, (ulong)valueBufferPos.Value, (uint)storedLength);
                m_dbIndex[key] = e;
                m_header.AppendIndexEntry(e, EnsureSpaceFor);

                // housekeeping
                m_stats.LatestKeyAdded = key;
            }
        }
        
        private unsafe void WriteBytes(long writeOffset, byte[] data, int dataOffset, int dataLength)
        {
            byte* ptr = (byte*)0;
            try
            {
                m_accessor.SafeMemoryMappedViewHandle.AcquirePointer(ref ptr);
                Marshal.Copy(data, dataOffset, new IntPtr(ptr + writeOffset), dataLength);
            }
            finally
            {
                m_accessor.SafeMemoryMappedViewHandle.ReleasePointer();
            }
        }

        private unsafe void WriteBytes(long writeOffset, ReadOnlySpan<byte> data)
        {
            byte* ptr = (byte*)0;
            try
            {
                m_accessor.SafeMemoryMappedViewHandle.AcquirePointer(ref ptr);
                var destination = new Span<byte>(ptr + writeOffset, data.Length);
                data.CopyTo(destination);
            }
            finally
            {
                m_accessor.SafeMemoryMappedViewHandle.ReleasePointer();
            }
        }

        public void AddStream(string key, Stream stream, Action<long> onProgress = default, CancellationToken ct = default)
        {
            CheckDisposed();

            if (m_readOnlySnapshot) throw new InvalidOperationException("Read-only store does not support add.");

            using var ms = new MemoryStream(); 
            
            ct.ThrowIfCancellationRequested();
            //if (onProgress != default) onProgress(0L);
            //stream.CopyTo(ms);
            Task.Run(async () =>
            {
                var buffer = new byte[81920];
                int bytesRead;
                long totalRead = 0;
                while ((bytesRead = await stream.ReadAsync(buffer, 0, buffer.Length, ct)) > 0)
                {
                    await ms.WriteAsync(buffer, 0, bytesRead, ct);
                    ct.ThrowIfCancellationRequested();
                    totalRead += bytesRead;
                    if (onProgress != default) onProgress(totalRead);
                }
            }, ct).Wait();

            ct.ThrowIfCancellationRequested();
            var buffer = ms.ToArray();

            lock (m_lock)
            {
                EnsureMemoryMappedFileIsOpen();

                var valueBufferPos = m_header.DataCursor;
                var storedLength = buffer.Length;

                // write value buffer to store
                ct.ThrowIfCancellationRequested();
                EnsureSpaceFor(numberOfBytes: buffer.Length);


                ct.ThrowIfCancellationRequested();
                WriteBytes(valueBufferPos, buffer, 0, buffer.Length);
                m_header.DataCursor = valueBufferPos + new Offset32(buffer.Length);

                // update index
                ct.ThrowIfCancellationRequested();
                var e = new IndexEntry(key, (ulong)valueBufferPos.Value, (uint)storedLength);
                m_dbIndex[key] = e;
                m_header.AppendIndexEntry(e, EnsureSpaceFor);

                // housekeeping
                m_stats.LatestKeyAdded = key;
                if (onProgress != default) onProgress(storedLength);
=======
            var debugOldDbIndexSize = m_dbIndex.Count;
            var debugOldDbCacheSize = m_dbCache.Count;
            int? debugBufferSize = -1;
            int debugStepReached = -1;

            try
            {
                if (m_readOnlySnapshot) throw new InvalidOperationException("Read-only store does not support add.");
                debugStepReached = 1;

                Interlocked.Increment(ref m_stats.CountAdd);
                debugStepReached = 2;

                byte[] buffer = null;
                debugStepReached = 3;

                lock (m_dbCache)
                {
                    debugStepReached = 4;

                    if (m_dbCache.Count > 1024 * 1024) m_dbCache.Clear();
                    m_dbCache[key] = new WeakReference<object>(value);
                    debugStepReached = 5;

                    if (m_typesToKeepAlive.Contains(value.GetType()))
                    {
                        debugStepReached = 6;

                        m_dbCacheKeepAlive.Add(value);
                        debugStepReached = 7;

                        Interlocked.Increment(ref m_stats.CountKeepAlive);
                        debugStepReached = 8;
                    }

                    buffer = getEncodedValue?.Invoke();
                    debugStepReached = 9;

                    debugBufferSize = buffer?.Length;
                    debugStepReached = 91;
                }

                if (buffer == null) return;
                debugStepReached = 10;

                lock (m_dbDiskLocation)
                {
                    debugStepReached = 11;

                    if (m_dataPos + buffer.Length > m_dataSize)
                    {
                        debugStepReached = 12;
                        try
                        {
                            debugStepReached = 13;

                            if (m_dataSize < 1024 * 1024 * 1024)
                            {
                                debugStepReached = 14;

                                m_dataSize *= 2;
                                debugStepReached = 15;
                            }
                            else
                            {
                                debugStepReached = 16;

                                m_dataSize += 1024 * 1024 * 1024;
                                debugStepReached = 17;
                            }

                            Log($"resize data file to {m_dataSize / (1024 * 1024 * 1024.0):0.000} GiB");
                            debugStepReached = 18;

                            m_accessorSize.Dispose();
                            debugStepReached = 19;

                            m_accessor.Dispose();
                            debugStepReached = 20;

                            m_mmf.Dispose();
                            debugStepReached = 21;

                            m_mmf = MemoryMappedFile.CreateFromFile(m_dataFilename, FileMode.OpenOrCreate, null, 8 + m_dataSize, MemoryMappedFileAccess.ReadWrite);
                            debugStepReached = 22;

                            m_accessorSize = m_mmf.CreateViewAccessor(0, 8);
                            debugStepReached = 23;

                            m_accessor = m_mmf.CreateViewAccessor(8, m_dataSize);
                            debugStepReached = 24;
                        }
                        catch (Exception e)
                        {
                            debugStepReached = 25;

                            Log(
                                $"[CRITICAL ERROR] Exception occured while resizing disk store.",
                                $"[CRITICAL ERROR] Error ada9ed54-d748-4aef-b922-0bf93468fad8.",
                                $"[CRITICAL ERROR] {e}"
                            );
                            debugStepReached = 26;

                            throw;
                        }
                    }


                    debugStepReached = 27;

                    m_accessor.WriteArray(m_dataPos, buffer, 0, buffer.Length);
                    debugStepReached = 28;

                    m_dbIndex.Add(key, (m_dataPos, buffer.Length));
                    debugStepReached = 29;

                    m_indexHasChanged = true;
                    debugStepReached = 30;

                    m_dataPos += buffer.Length;
                    debugStepReached = 31;

                    m_accessorSize.Write(0, m_dataPos);
                    debugStepReached = 32;

                    LatestKeyAdded = key;
                    debugStepReached = 33;
                }
            }
            catch (Exception e)
            {
                var msg = $"Add({key}, {value?.GetType()}) failed. Reached step {debugStepReached}. ";

                try
                {
                    debugStepReached = 35;
                    msg += $"Index size before 'add' was {debugOldDbIndexSize}. ";
                    debugStepReached = 36;
                    msg += $"Cache size before 'add' was {debugOldDbCacheSize}. ";
                    debugStepReached = 37;
                    msg += $"Buffer size is {debugBufferSize}. ";
                    debugStepReached = 38;
                    msg += $"Environment.WorkingSet={Environment.WorkingSet}. ";
                    debugStepReached = 39;
                    msg += $"GC.GetTotalMemory(false) = {GC.GetTotalMemory(false)}. ";
                    debugStepReached = 40;
                    msg += $"m_dataPos = {m_dataPos}. ";
                    debugStepReached = 41;
                    msg += $"m_dataSize = {m_dataSize}. ";
                    debugStepReached = 42;
                    msg += $"m_dataFilename = {m_dataFilename}. ";
                    debugStepReached = 43;
                    msg += $"Reached step {debugStepReached}. ";
                    debugStepReached = 44;

                    throw new Exception(msg, innerException: e);
                }
                catch (Exception e2)
                {
                    debugStepReached = 45;
                    throw new Exception(msg + $"!!!Reached step {debugStepReached}. Second exception is {e2}. ", innerException: e);
                }
>>>>>>> c596d864
            }

            Interlocked.Increment(ref m_stats.CountAdd);
        }

        /// <summary>
        /// True if key is contained in store.
        /// </summary>
        public bool Contains(string key)
        {
            CheckDisposed();

            bool result;
            lock (m_lock)
            {
                EnsureMemoryMappedFileIsOpen();
                result = m_dbIndex.ContainsKey(key);
            }
            Interlocked.Increment(ref m_stats.CountContains);
            return result;
        }

        /// <summary>
        /// Gets size of value in bytes, or null if key does not exist.
        /// </summary>
        public long? GetSize(string key)
        {
            CheckDisposed();

            lock (m_lock)
            {
                EnsureMemoryMappedFileIsOpen();
                return m_dbIndex.TryGetValue(key, out IndexEntry entry) ? entry.Size : null;
            }
        }

        /// <summary>
        /// Get value from key,
        /// or null if key does not exist.
        /// </summary>
        public byte[] Get(string key)
        {
            CheckDisposed();

            lock (m_lock)
            {
                EnsureMemoryMappedFileIsOpen();
                if (m_dbIndex.TryGetValue(key, out IndexEntry entry))
                {
                    try
                    {
                        var buffer = new byte[entry.Size];
                        var offset = (long)entry.Offset;
                        if (offset < 0) throw new Exception($"Offset out of range. Should not be greater than {long.MaxValue}, but is {entry.Offset}.");
                        var readcount = m_accessor.ReadArray(offset, buffer, 0, buffer.Length);
                        if (readcount != buffer.Length) throw new InvalidOperationException();
                        Interlocked.Increment(ref m_stats.CountGet);
                        return buffer;
                    }
                    catch (Exception e)
                    {
                        var count = Interlocked.Increment(ref m_stats.CountGetWithException);
                        Log($"[CRITICAL ERROR] Get(key={key}) failed.",
                            $"[CRITICAL ERROR] entry = {{offset={entry.Offset}, size={entry.Size}}}",
                            $"[CRITICAL ERROR] So far, {count} Get-calls failed.",
                            $"[CRITICAL ERROR] exception = {e}"
                            );
                        return null;
                    }
                }
                else
                {
                    Interlocked.Increment(ref m_stats.CountGetInvalidKey);
                    return null;
                }
            }
        }

        /// <summary>
        /// Get slice of value from key,
        /// or null if key does not exist.
        /// </summary>
        public byte[] GetSlice(string key, long offset, int length)
        {
            CheckDisposed();

            if (offset < 0) throw new ArgumentOutOfRangeException(nameof(offset), "Offset must be greater or equal 0.");
            if (length < 1) throw new ArgumentOutOfRangeException(nameof(offset), "Size must be greater than 0.");

            lock (m_lock)
            {
                EnsureMemoryMappedFileIsOpen();
                if (m_dbIndex.TryGetValue(key, out IndexEntry entry))
                {
                    if (offset >= entry.Size) throw new ArgumentOutOfRangeException(nameof(offset), "Offset must be less than length of value buffer.");
                    if (offset + length > entry.Size) throw new ArgumentOutOfRangeException(nameof(offset), "Offset + size exceeds length of value buffer.");

                    try
                    {
                        var buffer = new byte[length];
                        var o = entry.Offset + (ulong)offset;
                        if (o > long.MaxValue) throw new Exception($"Offset out of range. Should not be greater than {long.MaxValue}, but is {o}.");
                        if (length > int.MaxValue) throw new Exception($"Length out of range. Should not be greater than {int.MaxValue}, but is {length}.");
                        var readcount = m_accessor.ReadArray((long)o, buffer, 0, (int)length);
                        if (readcount != length) throw new InvalidOperationException();
                        Interlocked.Increment(ref m_stats.CountGetSlice);
                        return buffer;
                    }
                    catch (Exception e)
                    {
                        var count = Interlocked.Increment(ref m_stats.CountGetSliceWithException);
                        Log($"[CRITICAL ERROR] GetSlice(key={key}, offset={offset}, length={length}) failed.",
                            $"[CRITICAL ERROR] entry = {{offset={entry.Offset}, size={entry.Size}}}",
                            $"[CRITICAL ERROR] So far, {count} GetSlice-calls failed.",
                            $"[CRITICAL ERROR] exception = {e}"
                            );
                        return null;
                    }
                }
                else
                {
                    Interlocked.Increment(ref m_stats.CountGetInvalidKey);
                    return null;
                }
            }
        }

        /// <summary>
        /// Get read stream for data with given key.
        /// This is not thread-safe with respect to overwriting or removing existing values.
        /// </summary>
        /// <param name="key">Retrieve data for this key.</param>
        /// <param name="offset">Optional. Start stream at given position.</param>
        public Stream GetStream(string key, long offset = 0L)
        {
            CheckDisposed();

            lock (m_lock)
            {
                EnsureMemoryMappedFileIsOpen();
                if (m_dbIndex.TryGetValue(key, out IndexEntry entry))
                {
                    if (offset < 0L || offset >= entry.Size) throw new ArgumentOutOfRangeException(
                        nameof(offset), $"Offset {offset:N0} is out of valid range [0, {entry.Size:N0})."
                        );

                    Interlocked.Increment(ref m_stats.CountGetStream);
                    return m_mmf.CreateViewStream((long)entry.Offset + offset, entry.Size, MemoryMappedFileAccess.Read);
                }
                else
                {
                    Interlocked.Increment(ref m_stats.CountGetInvalidKey);
                    return null;
                }
            }
        }

        /// <summary>
        /// Remove entry.
        /// </summary>
        public void Remove(string key)
        {
            CheckDisposed();

            if (m_readOnlySnapshot) throw new InvalidOperationException("Read-only store does not support remove.");
            lock (m_lock)
            {
                EnsureMemoryMappedFileIsOpen();
                m_dbIndex.Remove(key);
            }
            Interlocked.Increment(ref m_stats.CountRemove);
        }

        /// <summary>
        /// Enumerate all entries.
        /// </summary>
        public IEnumerable<(string key, long size)> List()
        {
            CheckDisposed();

            lock (m_lock)
            {
                Interlocked.Increment(ref m_stats.CountList);
                return m_dbIndex.Select(x =>(key: x.Key, size: (long)x.Value.Size) );
            }
        }

        /// <summary>
        /// Commit pending changes to storage.
        /// </summary>
        public void Flush()
        {
            CheckDisposed();

            if (m_readOnlySnapshot)
            {
                return;
            }
            else
            {
                lock (m_lock)
                {
<<<<<<< HEAD
                    EnsureMemoryMappedFileIsOpen();
                    m_accessor.Flush();
=======
                    try
                    {
                        CheckDisposed();

                        var sw = new Stopwatch();
                        sw.Start();

                        var latestKeyAdded = LatestKeyAdded;
                        Log(
                            $"(1/2) flush index to disk (begin)",
                            $"      total number of keys: {(int)m_dbIndex.Count:N0}",
                            $"      latest key added    : {latestKeyAdded}"
                            );

                        if (!m_indexHasChanged) return;
                        using (var f = File.Open(m_indexFilename, FileMode.Create, FileAccess.Write, FileShare.Read))
                        using (var bw = new BinaryWriter(f))
                        {
                            bw.Write((int)m_dbIndex.Count);
                            foreach (var kv in m_dbIndex.EnumerateEntries())
                            {
                                bw.Write(kv.Key);
                                bw.Write(kv.Value.Item1);
                                bw.Write(kv.Value.Item2);
                            }
                        }
                        m_indexHasChanged = false;
                        Log(
                            $"(2/2) flush index to disk (end)",
                            $"      total duration      : {sw.Elapsed}",
                            $"      total number of keys: {(int)m_dbIndex.Count:N0}",
                            $"      latest key added    : {LatestKeyAdded}"
                            );

                        if (latestKeyAdded != LatestKeyAdded)
                        {
                            Log(
                                $"[CRITICAL ERROR] One or more keys have been added while flushing index to file.",
                                $"[CRITICAL ERROR] Error fc85712e-26b1-414a-97eb-22faf87c5718."
                                );
                        }

                        LatestKeyFlushed = latestKeyAdded;
                    }
                    catch (Exception e)
                    {
                        Log(
                            $"[CRITICAL ERROR] Exception occured while flushing index to disk.",
                            $"[CRITICAL ERROR] Error 150dffaa-982f-43a9-b9e4-db8bf6116296.",
                            $"[CRITICAL ERROR] {e}"
                        );
                        throw;
                    }
                    finally
                    {
                        if (!isDisposing) m_flushIndexSemaphore.Release();
                    }
>>>>>>> c596d864
                }
            }
        }
    }
}
<|MERGE_RESOLUTION|>--- conflicted
+++ resolved
@@ -1,1778 +1,1523 @@
-﻿/*
-   MIT License
-   
-   Copyright (c) 2014,2015,2016,2017,2018,2019,2020,2021 Stefan Maierhofer.
-   
-   Permission is hereby granted, free of charge, to any person obtaining a copy
-   of this software and associated documentation files (the "Software"), to deal
-   in the Software without restriction, including without limitation the rights
-   to use, copy, modify, merge, publish, distribute, sublicense, and/or sell
-   copies of the Software, and to permit persons to whom the Software is
-   furnished to do so, subject to the following conditions:
-   
-   The above copyright notice and this permission notice shall be included in all
-   copies or substantial portions of the Software.
-   
-   THE SOFTWARE IS PROVIDED "AS IS", WITHOUT WARRANTY OF ANY KIND, EXPRESS OR
-   IMPLIED, INCLUDING BUT NOT LIMITED TO THE WARRANTIES OF MERCHANTABILITY,
-   FITNESS FOR A PARTICULAR PURPOSE AND NONINFRINGEMENT. IN NO EVENT SHALL THE
-   AUTHORS OR COPYRIGHT HOLDERS BE LIABLE FOR ANY CLAIM, DAMAGES OR OTHER
-   LIABILITY, WHETHER IN AN ACTION OF CONTRACT, TORT OR OTHERWISE, ARISING FROM,
-   OUT OF OR IN CONNECTION WITH THE SOFTWARE OR THE USE OR OTHER DEALINGS IN THE
-   SOFTWARE.
-*/
-
-#pragma warning disable CS1591
-
-using System;
-using System.Collections.Generic;
-using System.Diagnostics;
-using System.Drawing;
-using System.IO;
-using System.IO.MemoryMappedFiles;
-using System.Linq;
-using System.Runtime.CompilerServices;
-using System.Runtime.InteropServices;
-using System.Text;
-using System.Threading;
-using System.Threading.Tasks;
-
-namespace Uncodium.SimpleStore
-{
-    /// <summary>
-    /// A memory-mapped key/value store on disk.
-    /// </summary>
-    public class SimpleDiskStore : ISimpleStore
-    {
-        /// <summary>
-        /// The default file extension for a SimpleDiskStore is (U)ncodium (D)isk (S)tore.
-        /// </summary>
-        public const string DefaultFileExtension = ".uds";
-
-        /// <summary>
-        /// The maximum number of characters in a key string.
-        /// </summary>
-        public const int MaxKeyLength = 4096;
-
-        #region Layout and store conversions
-
-        public enum StoreLayout
-        {
-            /// <summary>
-            /// There is no folder or file at the given location.
-            /// </summary>
-            None,
-
-            /// <summary>
-            /// Deprecated. Original layout consisting of a folder containing files 'data.bin' and 'index.bin'.
-            /// </summary>
-            FolderWithStandaloneDataAndIndexFiles,
-
-            /// <summary>
-            /// A folder containing a single 'data.bin' file with integrated index.
-            /// This is the result of converting an original (deprecated) store into the current single file format.
-            /// </summary>
-            FolderWithMergedDataAndIndexFile,
-
-            /// <summary>
-            /// The current format. A single file containing data and index.
-            /// </summary>
-            SingleFile,
-
-            /// <summary>
-            /// There is a folder or file, but in an unknown format.
-            /// </summary>
-            Unknown
-        }
-
-        public static StoreLayout GetStoreLayout(string path)
-        {
-            if (Directory.Exists(path))
-            {
-                var dataFileName = Path.Combine(path, "data.bin");
-                if (File.Exists(dataFileName))
-                {
-                    var indexFileName = Path.Combine(path, "index.bin");
-                    if (File.Exists(indexFileName))
-                    {
-                        return StoreLayout.FolderWithStandaloneDataAndIndexFiles;
-                    }
-                    else
-                    {
-                        return ContainsHeader(dataFileName) ? StoreLayout.FolderWithMergedDataAndIndexFile : StoreLayout.Unknown;
-                    }
-                }
-                else
-                {
-                    // a 'data.bin' file is required inside a folder layout
-                    return StoreLayout.Unknown;
-                }
-            }
-            else
-            {
-                // if there is no folder, then this must be a single file layout ...
-                var fileName = path;
-                if (!File.Exists(fileName))
-                {
-                    fileName += DefaultFileExtension;
-                    if (!File.Exists(fileName))
-                    {
-                        // there is neither a folder nor a file at the given path
-                        return StoreLayout.None;
-                    }
-                }
-
-                return ContainsHeader(fileName) ? StoreLayout.SingleFile : StoreLayout.Unknown;
-            }
-        }
-
-        private static bool ContainsHeader(string fileName)
-        {
-            // if file is too small for header magic bytes, then it is not current format
-            var dataFileSize = new FileInfo(fileName).Length;
-            if (dataFileSize < 16) return false;
-
-            using var br = new BinaryReader(File.Open(fileName, FileMode.Open, FileAccess.Read, FileShare.ReadWrite));
-
-            // check if file starts with header ...
-            if (new Guid(br.ReadBytes(16)) == Header.MagicBytesVersion1)
-            {
-                // data file starts with header -> must be current format
-                return true;
-            }
-            else
-            {
-                // first 8 bytes may also be offset to header
-                // (if data file has previously been converted from old format)
-                br.BaseStream.Seek(0L, SeekOrigin.Begin);
-                var p = br.ReadInt64();
-
-                // check if offset p is within file ...
-                if (p < 0 || p > dataFileSize - 16)
-                {
-                    // invalid offset -> can't be current format
-                    return false;
-                }
-
-                // check if header starts at offset p ...
-                br.BaseStream.Seek(p, SeekOrigin.Begin);
-                if (new Guid(br.ReadBytes(16)) == Header.MagicBytesVersion1)
-                {
-                    // header found -> must be current format
-                    return true;
-                }
-                else
-                {
-                    // no header at offset p -> can't be current format
-                    return false;
-                }
-            }
-        }
-
-        private void UpgradeOriginalStore(string folder)
-        {
-            if (!Directory.Exists(folder)) throw new Exception($"Expected folder {folder}.");
-
-            var indexFileName = Path.GetFullPath(Path.Combine(folder, "index.bin"));
-            if (!File.Exists(indexFileName)) throw new Exception($"Expected {indexFileName}.");
-
-            var dataFilename = Path.GetFullPath(Path.Combine(folder, "data.bin")); 
-            if (!File.Exists(dataFilename)) throw new Exception($"Expected {dataFilename}.");
-
-            //
-            Log($"Upgrading store to format {Header.MagicBytesVersion1}.");
-
-            // (1) inject a header and empty index into old-style data file ...
-            var totalDataFileSizeInBytes = InjectHeaderAndEmptyIndex(dataFilename);
-
-            // (2) import deprecated index ...
-            if (m_mmf != null) throw new Exception("Invariant ec56f623-bc1d-41cf-9421-3d4e5cacb9ce.");
-            if (m_accessor != null) throw new Exception("Invariant caed99a0-55ad-433f-baeb-e0db9fc139c7.");
-            if (m_header != null) throw new Exception("Invariant 55926fae-4371-498c-b365-5e451c976018.");
-            if (m_dbIndex != null) throw new Exception("Invariant e0e827e5-c038-4d0e-8e55-9a235ad4f353.");
-            if (m_dataFileName != null) throw new Exception("Invariant a7038834-41c4-41ac-8b55-016f2f9d2969.");
-
-            m_dataFileName = dataFilename;
-            var mapName = m_dataFileName.ToMd5Hash().ToString();
-            m_mmf = MemoryMappedFile.CreateFromFile(m_dataFileName, FileMode.OpenOrCreate, mapName, totalDataFileSizeInBytes, MemoryMappedFileAccess.ReadWrite);
-            m_accessor = m_mmf.CreateViewAccessor(0, totalDataFileSizeInBytes);
-            m_header = new(m_accessor);
-            m_dbIndex = new Dictionary<string, IndexEntry>();
-
-            ImportDeprecatedIndexFile(indexFileName);
-            Flush();
-
-            m_dbIndex = null;
-            m_header = null;
-            m_accessor.Dispose(); m_accessor = null;
-            m_mmf.Dispose(); m_mmf = null;
-            m_dataFileName = null;
-
-            // (3) delete old index file ...
-            Log($"deleting deprecated index file: {indexFileName}");
-            File.Delete(indexFileName);
-
-            Log($"Sucessfully upgraded store to format {Header.MagicBytesVersion1}.");
-
-            // returns total data file size
-            long InjectHeaderAndEmptyIndex(string filename)
-            {
-                if (ContainsHeader(filename)) throw new Exception(
-                    $"Failed to upgrade original store format. Data file already contains header format {Header.MagicBytesVersion1}."
-                    );
-
-                var totalDataFileSizeInBytes = new FileInfo(filename).Length;
-                Log($"    total data file size                          : {indexFileName,20:N0} bytes");
-
-                // get write position (first 8 bytes as int64, in old format)
-                var p = 0L;
-                using (var br = new BinaryReader(File.Open(filename, FileMode.Open, FileAccess.Read, FileShare.None)))
-                    p = br.ReadInt64();
-                Log($"    write position                                : {p,20:N0}");
-
-                // append header and empty index (at current write position)
-                using var f = File.Open(filename, FileMode.Open, FileAccess.Write, FileShare.None);
-
-                var headerOffset = p;
-                f.Position = headerOffset;
-                var buffer = Header.GenerateHeaderAndEmptyIndexForOffset(headerOffset, totalDataFileSizeInBytes);
-                f.Write(buffer, 0, buffer.Length);
-                var writePosition = f.Position;
-                Log($"    injected header and empty index");
-                Log($"    write position (new)                          : {writePosition,20:N0}");
-
-                // replace write position with pointer/offset to header
-                var pBuffer = BitConverter.GetBytes(headerOffset);
-                f.Position = 0L;
-                f.Write(pBuffer, 0, 8);
-                Log($"    replaced write position with header offset    : {headerOffset,20:N0}");
-                var totalDataFileSizeInBytesNew = Math.Max(writePosition, totalDataFileSizeInBytes);
-                Log($"    total data file size (new)                    : {totalDataFileSizeInBytesNew,20:N0}");
-                return totalDataFileSizeInBytesNew;
-            }
-
-            void ImportDeprecatedIndexFile(string filename)
-            {
-                Log($"importing deprecated index file: {filename}");
-                using var f = File.Open(filename, FileMode.Open, FileAccess.Read, FileShare.Read);
-                using var br = new BinaryReader(f);
-                var count = 0;
-                var i = 0;
-                var key = string.Empty;
-                var offset = 0UL;
-                var size = 0U;
-                try
-                {
-                    // import existing (deprecated) index file
-                    count = br.ReadInt32();
-                    Log($"entries: {count:N0}");
-                    var sw = new Stopwatch(); sw.Start();
-                    for (i = 0; i < count; i++)
-                    {
-                        key = br.ReadString();
-                        offset = br.ReadUInt64();
-                        size = br.ReadUInt32();
-
-                        var e = new IndexEntry(key, offset, size);
-                        m_header.AppendIndexEntry(e, EnsureSpaceFor);
-                    }
-                    sw.Stop();
-                    Log(
-                        $"imported deprecated index file in {sw.Elapsed}",
-                        $"that's appr. {(int)(count / sw.Elapsed.TotalSeconds):N0} entries/second"
-                        );
-                }
-                catch (Exception e)
-                {
-                    Log(
-                        $"[CRITICAL ERROR] Damaged index file {filename}",
-                        $"[CRITICAL ERROR] Error a7814485-0e86-422e-92f0-9a4a31216a27.",
-                        $"[CRITICAL ERROR] Could read {i:N0}/{count:N0} index entries.",
-                        $"[CRITICAL ERROR] Last entry: {key} @ +{offset:N0} with size {size:N0} bytes.",
-                        $"[CRITICAL ERROR] {e}"
-                    );
-                }
-            }
-        }
-
-        #endregion
-
-        #region Private
-
-        private class IndexEntry
-        {
-            public readonly string Key;
-            public readonly ulong Offset;
-            public readonly uint Size;
-
-            public IndexEntry(string key, ulong offset, uint size)
-            {
-                if (key.Length > MaxKeyLength)
-                    throw new ArgumentOutOfRangeException(nameof(key), $"Max key length is {MaxKeyLength}, but key has {key.Length}.");
-
-                Key = key;
-                Offset = offset;
-                Size = size;
-            }
-        }
-
-        private struct Position
-        {
-            public static readonly Position Zero = new(0L);
-
-            public long Value;
-            public Position(long value) => Value = value;
-            public static Position operator +(Position self, Offset32 offset) => new(self.Value + offset.Value);
-            public static implicit operator long(Position self) => self.Value;
-
-            public override string ToString() => $"@{Value:N0}";
-        }
-        private struct Offset32
-        {
-            public int Value;
-            public Offset32(int value) => Value = value;
-            public static implicit operator Offset32(int self) => new(self);
-            public override string ToString() => $"+{Value:N0}";
-        }
-        private class FieldInt16
-        {
-            public Offset32 Offset;
-            public FieldInt16(Offset32 offset) => Offset = offset;
-            public void Write(MemoryMappedViewAccessor accessor, Block block, short value)
-            {
-                var p = block.Min.Value + Offset.Value;
-                if (p + 2 > block.Max.Value) throw new Exception("Field outside of block.");
-                accessor.Write(p, value);
-            }
-            public short Read(MemoryMappedViewAccessor accessor, Block block)
-            {
-                var p = block.Min.Value + Offset.Value;
-                if (p + 2 > block.Max.Value) throw new Exception("Field outside of block.");
-                return accessor.ReadInt16(p);
-            }
-        }
-        private class FieldInt32
-        {
-            public Offset32 Offset;
-            public FieldInt32(Offset32 offset) => Offset = offset;
-            public void Write(MemoryMappedViewAccessor accessor, Block block, int value)
-            {
-                var p = block.Min.Value + Offset.Value;
-                if (p + 4 > block.Max.Value) throw new Exception("Field outside of block.");
-                accessor.Write(p, value);
-            }
-            public int Read(MemoryMappedViewAccessor accessor, Block block)
-            {
-                var p = block.Min.Value + Offset.Value;
-                if (p + 4 > block.Max.Value) throw new Exception("Field outside of block.");
-                return accessor.ReadInt32(p);
-            }
-        }
-        private class FieldInt64
-        {
-            public Offset32 Offset;
-            public FieldInt64(Offset32 offset) => Offset = offset;
-            public void Write(MemoryMappedViewAccessor accessor, Block block, long value)
-            {
-                var p = block.Min.Value + Offset.Value;
-                if (p + 8 > block.Max.Value) throw new Exception("Field outside of block.");
-                accessor.Write(p, value);
-            }
-            public long Read(MemoryMappedViewAccessor accessor, Block block)
-            {
-                var p = block.Min.Value + Offset.Value;
-                if (p + 8 > block.Max.Value) throw new Exception("Field outside of block.");
-                return accessor.ReadInt64(p);
-            }
-        }
-        private class FieldBuffer
-        {
-            public Offset32 Offset;
-            public FieldBuffer(Offset32 offset) => Offset = offset;
-            public void Write(MemoryMappedViewAccessor accessor, Block block, byte[] value)
-            {
-                var p = block.Min.Value + Offset.Value;
-                if (p + value.Length > block.Max.Value) throw new Exception("Field outside of block.");
-                accessor.WriteArray(p, value, 0, value.Length);
-            }
-            public byte[] Read(MemoryMappedViewAccessor accessor, Block block, int length)
-            {
-                var p = block.Min.Value + Offset.Value;
-                if (p + length > block.Max.Value) throw new Exception("Field outside of block.");
-                var buffer = new byte[length];
-                if (accessor.ReadArray(p, buffer, 0, length) != length) throw new Exception("Failed to read buffer.");
-                return buffer;
-            }
-        }
-        private struct Block
-        {
-            public Position Min;
-            public Position Max;
-            public Block(Position min, Offset32 size)
-            {
-                Min = min;
-                Max = min + size;
-            }
-            public Offset32 Size => new((int)(Max.Value - Min.Value));
-            public static Position operator +(Block self, Offset32 offset) => new(self.Min.Value + offset.Value);
-            public override string ToString() => $"[{Min.Value:N0}, {Max.Value:N0}]";
-        }
-
-        private class IndexPage
-        {
-            public static readonly Guid MagicBytesVersion1 = Guid.Parse("5587b343-403d-4f62-af22-a18da686b1da");
-            private static readonly FieldBuffer FIELD_MAGIC  = new( 0);  // +16
-            private static readonly FieldInt64  FIELD_NEXT   = new(16);  //  +8
-            private static readonly FieldInt32  FIELD_CURSOR = new(24);  //  +4
-            private static readonly FieldInt32  FIELD_COUNT  = new(28);  //  +4
-            private static readonly Offset32    FIELD_DATA   = new(32);
-
-            private readonly MemoryMappedViewAccessor m_accessor;
-            public Block Range { get; }
-
-            public IndexPage(IndexPage x) => new IndexPage(x.m_accessor, x.Range);
-            
-            public IndexPage(MemoryMappedViewAccessor accessor, Block range)
-            {
-                m_accessor = accessor;
-                Range = range;
-            }
-
-            public static IndexPage Init(MemoryMappedViewAccessor accessor, Block range, IndexPage next)
-            {
-                var cursor = range + FIELD_DATA;
-                var result = new IndexPage(accessor, range)
-                {
-                    Magic = MagicBytesVersion1,
-                    Next = next,
-                    Cursor = cursor,
-                    Count = 0
-                };
-
-                if (result.Cursor.Value < result.Range.Min.Value || result.Cursor.Value > result.Range.Max.Value) Debugger.Break();
-
-                return result;
-            }
-
-            public bool TryAdd(IndexEntry e)
-            {
-                var keyBuffer = Encoding.UTF8.GetBytes(e.Key);
-                if (keyBuffer.Length > MaxKeyLength)
-                    throw new ArgumentOutOfRangeException(nameof(e.Key), $"Max key length is {MaxKeyLength}, but encoded key has {e.Key.Length}.");
-
-                var entrySize = 2 + keyBuffer.Length + 8 + 4 + 4;
-                if (Cursor + entrySize > Range.Max)
-                    return false; // index page is full -> fail
-
-                var p = Cursor.Value;
-                m_accessor.Write(p, (short)keyBuffer.Length); p += 2;
-                m_accessor.WriteArray(p, keyBuffer, 0, keyBuffer.Length); p += keyBuffer.Length;
-                m_accessor.Write(p, e.Offset); p += 8;
-                m_accessor.Write(p, e.Size); p += 4;
-                Cursor = new(p);
-                Count++;
-
-                return true;
-            }
-
-            public Guid Magic
-            {
-                get
-                {
-                    var buffer = FIELD_MAGIC.Read(m_accessor, Range, 16);
-                    return new Guid(buffer);
-                }
-                private set
-                {
-                    var buffer = value.ToByteArray();
-                    if (buffer.Length != 16) throw new Exception();
-                    FIELD_MAGIC.Write(m_accessor, Range, buffer);
-                }
-            }
-            public IndexPage Next
-            {
-                get
-                {
-                    var p = FIELD_NEXT.Read(m_accessor, Range);
-                    if (p == 0L) return null;
-                    return new IndexPage(m_accessor, new Block(new(p), Range.Size));
-                }
-                private set => FIELD_NEXT.Write(m_accessor, Range, value != null ? value.Range.Min : Position.Zero);
-            }
-            public Position Cursor
-            {
-                get => Range + new Offset32(FIELD_CURSOR.Read(m_accessor, Range));
-                private set
-                {
-                    if (value.Value < Range.Min.Value || value.Value > Range.Max.Value) Debugger.Break();
-                    var p = (int)(value.Value - Range.Min.Value);
-                    FIELD_CURSOR.Write(m_accessor, Range, p);
-                }
-            }
-            public int Count
-            {
-                get => FIELD_COUNT.Read(m_accessor, Range);
-                private set => FIELD_COUNT.Write(m_accessor, Range, value);
-            }
-
-            public IEnumerable<(string key, IndexEntry value)> Entries
-            {
-                get
-                {
-                    //Console.WriteLine($"[IndexPage] {Range}, Next = {Next?.Range.Min}");
-                    var p = (Range + FIELD_DATA).Value;
-                    var end = Cursor.Value;
-                    while (p < end)
-                    {
-                        var keyBufferLength = m_accessor.ReadUInt16(p); p += 2;
-                        var keyBuffer = new byte[keyBufferLength];
-                        m_accessor.ReadArray(p, keyBuffer, 0, keyBufferLength); p += keyBufferLength;
-                        var key = Encoding.UTF8.GetString(keyBuffer);
-                        var valueOffset = m_accessor.ReadUInt64(p); p += 8;
-                        var valueSize = m_accessor.ReadUInt32(p); p += 4;
-                        var result = (key, new IndexEntry(key, valueOffset, valueSize));
-                        //Console.WriteLine($"[ENTRY] [{key}] -> [[{valueOffset}], [{valueSize}]]");
-                        yield return result;
-                    }
-                }
-            }
-        }
-
-        private class Header
-        {
-            public const int DefaultHeaderSizeInBytes = 1024;
-            public const int DefaultIndexPageSizeInBytes = 256 * 1024;
-            public static readonly Guid MagicBytesVersion1 = Guid.Parse("ff682f91-ad99-4135-a5d4-15ef97ed7cde");
-
-            private MemoryMappedViewAccessor m_accessor;
-            private Position m_offsetHeader;
-            private IndexPage m_currentIndexPage;
-
-            #region Properties
-
-            // [ 0] 16 bytes
-            public Guid MagicBytes
-            {
-                get { m_accessor.Read(m_offsetHeader, out Guid x); return x; }
-                //set => m_accessor.Write(m_offset, ref value);
-            }
-            // [16] 4 bytes
-            public Offset32 HeaderSizeInBytes
-            {
-                get => new(m_accessor.ReadInt32(m_offsetHeader + 16));
-                //set => m_accessor.Write(m_offset + 16, value);
-            }
-            // [20] 4 bytes
-            public Offset32 IndexPageSizeInBytes
-            {
-                get => new(m_accessor.ReadInt32(m_offsetHeader + 20));
-                //set => m_accessor.Write(m_offset + 20, value);
-            }
-            // [24] 8 bytes
-            public long TotalFileSize
-            {
-                get => m_accessor.ReadInt64(m_offsetHeader + 24);
-                set => m_accessor.Write(m_offsetHeader + 24, value);
-            }
-            // [32] 8 bytes
-            public long TotalIndexEntries
-            {
-                get => m_accessor.ReadInt64(m_offsetHeader + 32);
-                set => m_accessor.Write(m_offsetHeader + 32, value);
-            }
-            // [40] 8 bytes
-            public Position DataCursor
-            {
-                get => new(m_accessor.ReadInt64(m_offsetHeader + 40));
-                set => m_accessor.Write(m_offsetHeader + 40, value);
-            }
-            // [48] 8 bytes
-            public Position IndexRootPageOffset
-            {
-                get => new(m_accessor.ReadInt64(m_offsetHeader + 48));
-                set => m_accessor.Write(m_offsetHeader + 48, value);
-            }
-            // [56] 16 bytes (8 + 8)
-            public DateTimeOffset Created
-            {
-                get => new(m_accessor.ReadInt64(m_offsetHeader + 56), new TimeSpan(m_accessor.ReadInt64(m_offsetHeader + 64)));
-                //set { m_accessor.Write(m_offset + 56, Created.Ticks); m_accessor.Write(m_offset + 64, Created.Offset.Ticks); }
-            }
-
-            #endregion
-
-            public Header(MemoryMappedViewAccessor accessor)
-            {
-                RenewAccessor(accessor);
-            }
-
-            public void RenewAccessor(MemoryMappedViewAccessor accessor)
-            {
-                m_accessor = accessor;
-
-                // check if data file immediately starts with header ...
-                if (IsHeaderAtOffset(0L))
-                {
-                    m_offsetHeader = new(0L);
-                }
-                else
-                {
-                    // ... otherwise first 8 bytes may be offset to real header ...
-                    var offset = m_accessor.ReadInt64(0L);
-                    if (IsHeaderAtOffset(offset))
-                    {
-                        m_offsetHeader = new(offset);
-                    }
-                    else
-                    {
-                        throw new Exception("Can't find header.");
-                    }
-                }
-
-                m_currentIndexPage = new IndexPage(m_accessor, new Block(IndexRootPageOffset, IndexPageSizeInBytes));
-
-                bool IsHeaderAtOffset(long p)
-                {
-                    var magicBuffer = new byte[16];
-                    if (m_accessor.ReadArray(p, magicBuffer, 0, 16) != 16) throw new Exception("Reading header failed.");
-                    var magic = new Guid(magicBuffer);
-                    return magic == MagicBytesVersion1;
-                }
-            }
-
-            public void AppendIndexEntry(IndexEntry e, Action<long> ensureSpaceFor)
-            {
-                if (!m_currentIndexPage.TryAdd(e))
-                {
-                    // current index page is full -> append new page
-                    ensureSpaceFor(DataCursor + IndexPageSizeInBytes);
-
-                    var newPage = IndexPage.Init(m_accessor, new Block(DataCursor, IndexPageSizeInBytes), next: m_currentIndexPage);
-                    
-                    // write again, there is enough space now
-                    if (!newPage.TryAdd(e)) throw new Exception("Failed to write index entry.");
-
-                    m_currentIndexPage = newPage;
-                    DataCursor = newPage.Range.Max;
-                    IndexRootPageOffset = newPage.Range.Min;
-                }
-            }
-
-            public IndexPage IndexRootPage => new(m_accessor, new Block(IndexRootPageOffset, IndexPageSizeInBytes));
-            public IEnumerable<IndexPage> IndexPages
-            {
-                get
-                {
-                    var p = IndexRootPage;
-                    while (p != null)
-                    {
-                        yield return p;
-                        p = p.Next;
-                    }
-                }
-            }
-
-            public void ReadIndexIntoMemory(Dictionary<string, IndexEntry> index)
-            {
-                var xs = IndexPages.SelectMany(p => p.Entries);
-                foreach (var (key, value) in xs) index[key] = value;
-            }
-
-            public static void CreateEmptyDataFile(string dataFileName)
-            {
-                using var f = File.Open(dataFileName, FileMode.CreateNew, FileAccess.Write, FileShare.None);
-                using var w = new BinaryWriter(f);
-
-                var buffer = GenerateHeaderAndEmptyIndexForOffset(0L, 0L);
-                w.Write(buffer);
-                w.Flush();
-            }
-
-            public static byte[] GenerateHeaderAndEmptyIndexForOffset(long offset, long totalFileSizeInBytes)
-            {
-                var ms = new MemoryStream();
-                using var w = new BinaryWriter(ms);
-
-                var indexRootPageOffset = offset + DefaultHeaderSizeInBytes;
-                var cursorPos           = offset + DefaultHeaderSizeInBytes + DefaultIndexPageSizeInBytes;
-                var totalFileSize       = Math.Max(cursorPos, totalFileSizeInBytes);
-                var totalIndexEntries   = 0L;
-
-                w.Write(MagicBytesVersion1.ToByteArray());              // [ 0] MagicBytesVersion1
-                w.Write(DefaultHeaderSizeInBytes);                      // [16] HeaderSizeInBytes
-                w.Write(DefaultIndexPageSizeInBytes);                   // [20] IndexPageSizeInBytes
-                w.Write(totalFileSize);                                 // [24] TotalFileSize
-                w.Write(totalIndexEntries);                             // [32] TotalIndexEntries
-                w.Write(cursorPos);                                     // [40] CursorPos
-                w.Write(indexRootPageOffset);                           // [48] IndexPos
-                w.Write(DateTimeOffset.Now.Ticks);                      // [56] Created.Ticks
-                w.Write(DateTimeOffset.Now.Offset.Ticks);               //             .Offset
-
-                w.BaseStream.Position = DefaultHeaderSizeInBytes;
-                w.Write(IndexPage.MagicBytesVersion1.ToByteArray());    // [ 0] magic bytes
-                w.Write(0L);                                            // [16] next
-                w.Write(16 + 8 + 4 + 4);                                // [24] cursor
-                w.Write(0);                                             // [28] count
-                w.Write(new byte[DefaultIndexPageSizeInBytes - 8 - 4]); // [32] data
-
-                w.Flush();
-
-                return ms.ToArray();
-            }
-        }
-
-        private readonly object m_lock = new();
-        private readonly string m_dbDiskLocation;
-        private readonly bool m_readOnlySnapshot;
-        private string m_dataFileName;
-
-<<<<<<< HEAD
-        private Dictionary<string, IndexEntry> m_dbIndex;
-=======
-        private class Index
-        {
-            private Dictionary<string, (long, int)> _current = new();
-            private readonly List<Dictionary<string, (long, int)>> _index = new();
-
-            public void Add(string key, (long, int) value)
-            {
-                if (_current.Count >= 32 * 1024 * 1024)
-                {
-                    Console.WriteLine("add index chunk");
-                    _index.Add(_current);
-                    _current = new();
-                }
-
-                Remove(key);
-                _current.Add(key, value);
-            }
-
-            public int Count => _current.Count + _index.Sum(x => x.Count);
-
-            public string[] Keys
-            {
-                get
-                {
-                    var rs = new List<string>(_current.Keys);
-                    foreach (var i in _index) rs.AddRange(i.Keys);
-                    return rs.ToArray();
-                }
-            }
-
-            public bool ContainsKey(string key)
-            {
-                if (_current.ContainsKey(key)) return true;
-                foreach (var x in _index) if (x.ContainsKey(key)) return true;
-                return false;
-            }
-
-            public bool Remove(string key)
-            {
-                if (_current.Remove(key)) return true;
-                foreach (var x in _index) if (x.Remove(key)) return true;
-                return false;
-            }
-
-            public bool TryGetValue(string key, out (long,int) result)
-            {
-                if (_current.TryGetValue(key, out result)) return true;
-                foreach (var x in _index) if (x.TryGetValue(key, out result)) return true;
-                return false;
-            }
-
-            public IEnumerable<KeyValuePair<string,(long,int)>> EnumerateEntries()
-            {
-                foreach (var kv in _current) yield return kv;
-                foreach (var x in _index) foreach (var kv in x) yield return kv;
-            }
-        }
-        private Index m_dbIndex;
-
->>>>>>> c596d864
-        private Dictionary<string, WeakReference<object>> m_dbCache;
-        private HashSet<object> m_dbCacheKeepAlive;
-        private Header m_header;
-        private MemoryMappedFile m_mmf;
-        private MemoryMappedViewAccessor m_accessor;
-
-        private Stats m_stats;
-
-        private readonly CancellationTokenSource m_cts = new();
-        private readonly SemaphoreSlim m_flushIndexSemaphore = new(1);
-
-        #endregion
-
-        #region Disposal
-
-        private bool m_isDisposed = false;
-        private string m_disposeStackTrace = null;
-        private bool m_loggedDisposeStackTrace = false;
-        [MethodImpl(MethodImplOptions.AggressiveInlining)]
-        private void CheckDisposed() 
-        {
-            if (m_isDisposed)
-            {
-                if (!m_loggedDisposeStackTrace)
-                {
-                    Log($"Trying to dispose store, that has already been disposed at {m_disposeStackTrace}");
-                    m_loggedDisposeStackTrace = true;
-                }
-                throw new ObjectDisposedException(nameof(SimpleDiskStore));
-            }
-        }
-
-        public void Dispose()
-        {
-            CheckDisposed();
-
-            var token = Guid.NewGuid();
-            if (!m_readOnlySnapshot) Log(
-                $"",
-                $"shutdown {token} (begin)",
-                $"reserved space        : {m_header.TotalFileSize,20:N0} bytes",
-                $"used space            : {m_header.DataCursor,20:N0} bytes (including index)"
-                );
-
-            while (true)
-            {
-                if (m_flushIndexSemaphore.Wait(1000))
-                {
-                    try
-                    {
-                        CheckDisposed();
-
-                        if (!m_readOnlySnapshot)
-                        {
-                            m_accessor.Flush();
-                            //m_accessorWriteStream.Flush();
-                        }
-
-                        m_accessor.Dispose();
-                        //m_accessorWriteStream.Dispose();
-                        m_mmf.Dispose();
-                        m_cts.Cancel();
-
-                        Log(
-                            $"shutdown {token} - latest known key is {Stats.LatestKeyAdded},",
-                            $"shutdown {token} - should be the same key as indicated above in \"(2/2) flush index to disk (end)\"",
-                            $"shutdown {token} (end)"
-                            );
-
-                        return;
-                    }
-                    finally
-                    {
-                        m_flushIndexSemaphore.Release();
-                        m_disposeStackTrace = Environment.StackTrace;
-                        m_isDisposed = true;
-                    }
-                }
-                else
-                {
-                    Log($"shutdown {token} is waiting for index being flushed to disk");
-                }
-            }
-        }
-
-        #endregion
-
-        #region Logging
-
-        private readonly Action<string[]> f_logLines = null;
-
-        private void Log(params string[] lines)
-        {
-            if (!m_readOnlySnapshot)
-            {
-                lock (f_logLines)
-                {
-                    f_logLines(lines);
-                }
-            }
-
-#if DEBUG
-            foreach (var line in lines)
-            {
-                Console.WriteLine($"[Uncodium.SimpleDiskStore][{DateTimeOffset.Now}] {line}");
-            }
-#endif
-        }
-
-        #endregion
-
-        #region Creation
-
-        #region Constructors
-
-        /// <summary>
-        /// Creates store in given file.
-        /// Optionally opens current state read-only.
-        /// Optionally a logger can be supplied which replaces the default logger to log.txt.
-        /// </summary>
-        private SimpleDiskStore(string path, bool readOnlySnapshot, Action<string[]> logLines)
-        {
-            m_dbDiskLocation = path;
-            m_readOnlySnapshot = readOnlySnapshot;
-
-            if (logLines != null)
-            {
-                f_logLines = logLines;
-            }
-            else
-            {
-                string logFileName;
-                if (Directory.Exists(m_dbDiskLocation))
-                {
-                    // deprecated format/layout
-                    logFileName = Path.Combine(m_dbDiskLocation, "log.txt");
-                }
-                else
-                {
-                    // new format/layout
-                    logFileName = m_dbDiskLocation.EndsWith(DefaultFileExtension)
-                        ? m_dbDiskLocation + ".log"
-                        : m_dbDiskLocation + DefaultFileExtension + ".log";
-                }
-                f_logLines = lines => File.AppendAllLines(logFileName, lines.Select(line => $"[{DateTimeOffset.Now}] {line}"));
-            }
-
-            Init();
-        }
-
-        /// <summary>
-        /// Creates store in given file.
-        /// Optionally opens current state read-only.
-        /// </summary>
-        private SimpleDiskStore(string path, bool readOnlySnapshot)
-            : this(path, readOnlySnapshot: readOnlySnapshot, logLines: null)
-        { }
-
-        /// <summary>
-        /// Creates store in given file.
-        /// </summary>
-        public SimpleDiskStore(string path) 
-            : this(path, readOnlySnapshot: false, logLines: null)
-        { }
-
-        /// <summary>
-        /// Creates store in given file.
-        /// Optionally a logger can be supplied which replaces the default logger to log.txt.
-        /// </summary>
-        public SimpleDiskStore(string path, Action<string[]> logLines)
-            : this(path, readOnlySnapshot: false, logLines: logLines)
-        { }
-
-        /// <summary>
-        /// Opens store in given file in read-only snapshot mode.
-        /// This means that no store entries that are added after the call to OpenReadOnlySnapshot will be(come) visible.
-        /// </summary>
-        public static SimpleDiskStore OpenReadOnlySnapshot(string path)
-            => new(path, readOnlySnapshot: true);
-
-        #endregion
-
-        private void Init()
-        {
-            // === AUTO-CONVERT deprecated formats ===
-            var layout = GetStoreLayout(m_dbDiskLocation);
-
-            if (layout == StoreLayout.FolderWithStandaloneDataAndIndexFiles)
-            {
-                // FolderWithStandaloneDataAndIndexFiles --> FolderWithMergedDataAndIndexFile
-                UpgradeOriginalStore(m_dbDiskLocation);
-                layout = GetStoreLayout(m_dbDiskLocation);
-            }
-
-            // === INIT ===
-
-            // init data file
-            switch (layout)
-            {
-                case StoreLayout.Unknown:
-                    throw new Exception($"Unknown store layout at '{m_dbDiskLocation}'.");
-
-                case StoreLayout.FolderWithStandaloneDataAndIndexFiles:
-                    // never reached (has been auto-converted to FolderWithmergedDataAndIndexFile above)
-                    throw new Exception($"Invariant 98a8fe60-a87d-4c16-a47e-9b760d09788b.");
-
-                case StoreLayout.FolderWithMergedDataAndIndexFile:
-                    {
-                        m_dataFileName = Path.Combine(m_dbDiskLocation, "data.bin");
-                        if (!File.Exists(m_dataFileName)) throw new Exception($"Data file '{m_dataFileName}' does not exist.");
-                    }
-                    break;
-
-                case StoreLayout.SingleFile:
-                    {
-                        m_dataFileName = m_dbDiskLocation;
-                        if (!File.Exists(m_dataFileName) && !m_dataFileName.EndsWith(DefaultFileExtension))
-                        {
-                            m_dataFileName += DefaultFileExtension;
-                            if (!File.Exists(m_dataFileName)) throw new Exception($"Store file '{m_dataFileName}' does not exist.");
-                        }
-                    }
-                    break;
-
-                case StoreLayout.None:
-                    {
-                        m_dataFileName = m_dbDiskLocation;
-                        if (!m_dataFileName.EndsWith(DefaultFileExtension)) m_dataFileName += DefaultFileExtension;
-
-                        // create empty store
-                        Header.CreateEmptyDataFile(m_dataFileName);
-                    }
-                    break;
-
-                default:
-                    throw new Exception($"Unknown layout '{layout}'.");
-            }
-            
-            // init
-            Log(
-                $"",
-                $"=========================================",
-                $"  starting up (version {Global.Version})",
-                $"=========================================",
-                $""
-                );
-
-            m_dbCache = new Dictionary<string, WeakReference<object>>();
-            m_dbCacheKeepAlive = new HashSet<object>();
-
-            var totalDataFileSizeInBytes = new FileInfo(m_dataFileName).Length;
-
-            var mapName = m_dataFileName.ToMd5Hash().ToString();
-
-            if (m_readOnlySnapshot)
-            {
-                try
-                {
-<<<<<<< HEAD
-                    m_mmf = MemoryMappedFile.CreateFromFile(m_dataFileName, FileMode.Open, mapName, totalDataFileSizeInBytes, MemoryMappedFileAccess.Read);
-=======
-                    count = br.ReadInt32();
-                    Log($"entries: {count:N0}");
-                    var sw = new Stopwatch(); sw.Start();
-                    m_dbIndex = new();
-                    for (i = 0; i < count; i++)
-                    {
-                        key = br.ReadString();
-                        offset = br.ReadInt64();
-                        size = br.ReadInt32();
-
-                        m_dbIndex.Add(key, (offset, size));
-                    }
-                    sw.Stop();
-                    Log(
-                        $"read existing index in {sw.Elapsed}",
-                        $"that's appr. {(int)(count/sw.Elapsed.TotalSeconds):N0} entries/second"
-                        );
->>>>>>> c596d864
-                }
-                catch
-                {
-                    m_mmf = MemoryMappedFile.OpenExisting(mapName, MemoryMappedFileRights.Read);
-                }
-
-                m_accessor = m_mmf.CreateViewAccessor(0, totalDataFileSizeInBytes, MemoryMappedFileAccess.Read);
-            }
-            else
-            {
-<<<<<<< HEAD
-                m_mmf = MemoryMappedFile.CreateFromFile(m_dataFileName, FileMode.OpenOrCreate, mapName, totalDataFileSizeInBytes, MemoryMappedFileAccess.ReadWrite);
-                m_accessor = m_mmf.CreateViewAccessor(0, totalDataFileSizeInBytes);
-                
-=======
-                m_dbIndex = new();
-
-                using var f = File.Open(m_indexFilename, FileMode.Create, FileAccess.Write, FileShare.Read);
-                using var bw = new BinaryWriter(f);
-                bw.Write(m_dbIndex.Count);
->>>>>>> c596d864
-            }
-
-            // init header
-            m_header = new(m_accessor);
-            Log(
-                $"reserved space        : {m_header.TotalFileSize,20:N0} bytes",
-                $"used space            : {m_header.DataCursor,20:N0} bytes"
-                );
-
-            // create in-memory index
-            m_dbIndex = new Dictionary<string, IndexEntry>();
-            m_header.ReadIndexIntoMemory(m_dbIndex);
-        }
-
-        #endregion
-
-        #region Memory-mapped file
-
-        private bool m_mmfIsClosedForResize = false;
-        public bool SimulateFullDiskOnNextResize { get; set; }
-
-        private void EnsureSpaceFor(long numberOfBytes)
-        {
-            if (SimulateFullDiskOnNextResize || m_header.DataCursor + numberOfBytes > m_header.TotalFileSize)
-            {
-                try
-                {
-                    var newTotalFileSize = m_header.TotalFileSize;
-
-                    while (m_header.DataCursor + numberOfBytes > newTotalFileSize)
-                    {
-                        if (newTotalFileSize < 1024 * 1024 * 1024)
-                        {
-                            newTotalFileSize *= 2;
-                        }
-                        else
-                        {
-                            newTotalFileSize += 1024 * 1024 * 1024;
-                        }
-                    }
-
-                    Log($"resize data file to {newTotalFileSize / (1024 * 1024 * 1024.0):0.000} GiB");
-                    lock (m_lock)
-                    {
-                        //var sw = new Stopwatch(); sw.Restart();
-
-                        m_header.TotalFileSize = newTotalFileSize;
-
-                        m_accessor.Dispose();
-                        //m_accessorWriteStream.Dispose();
-                        m_mmf.Dispose();
-
-                        m_mmfIsClosedForResize = true;
-                        ReOpenMemoryMappedFile(newTotalFileSize);
-
-                        //Console.WriteLine($"resized in {sw.Elapsed}");
-                    }
-                }
-                catch (Exception e)
-                {
-                    Log(
-                        $"[CRITICAL ERROR] Exception occured while resizing disk store.",
-                        $"[CRITICAL ERROR] Error ada9ed54-d748-4aef-b922-0bf93468fad8.",
-                        $"[CRITICAL ERROR] {e}"
-                    );
-
-                    throw;
-                }
-            }
-        }
-
-        private void ReOpenMemoryMappedFile(long newCapacity)
-        {
-            lock (m_lock)
-            {
-                if (m_mmfIsClosedForResize)
-                {
-                    if (SimulateFullDiskOnNextResize)
-                    {
-                        var driveName = Path.GetFullPath(m_dataFileName)[0].ToString();
-                        var freeSpaceInBytes = new DriveInfo(driveName).AvailableFreeSpace;
-                        newCapacity = freeSpaceInBytes * 2; // force out of space
-                    }
-
-                    if (newCapacity == 0L)
-                    {
-                        newCapacity = new FileInfo(m_dataFileName).Length;
-                    }
-
-                    m_mmf = MemoryMappedFile.CreateFromFile(m_dataFileName, FileMode.OpenOrCreate, null, newCapacity, MemoryMappedFileAccess.ReadWrite);
-                    //m_accessorWriteStream = File.Open(m_dataFileName, FileMode.Open, FileAccess.Write, FileShare.ReadWrite);
-
-                    //m_accessorWriteStream = File.Open(m_dataFileName, FileMode.Open, FileAccess.ReadWrite, FileShare.ReadWrite);
-                    //m_mmf = MemoryMappedFile.CreateFromFile(m_accessorWriteStream, null, newCapacity, MemoryMappedFileAccess.ReadWrite, HandleInheritability.None, false);
-
-                    m_accessor = m_mmf.CreateViewAccessor(0, newCapacity);
-                    m_header.RenewAccessor(m_accessor);
-
-                    m_mmfIsClosedForResize = false;
-                }
-            }
-        }
-
-        /// <summary>
-        /// If mmf is closed because a previous resize failed due to insufficient disk space,
-        /// this will retry to open the mmf (maybe there is more disk space now).
-        /// </summary>
-        private void EnsureMemoryMappedFileIsOpen()
-        {
-            if (m_mmfIsClosedForResize) ReOpenMemoryMappedFile(0L);
-        }
-
-
-        #endregion
-
-        /// <summary>
-        /// Various counts and other statistics.
-        /// </summary>
-        public Stats Stats => m_stats.Copy();
-
-        /// <summary>
-        /// Total bytes used for blob storage.
-        /// </summary>
-        public long GetUsedBytes() => m_header.DataCursor;
-
-        /// <summary>
-        /// Total bytes reserved for blob storage.
-        /// </summary>
-        public long GetReservedBytes() => m_header.TotalFileSize;
-
-        /// <summary>
-        /// Current version.
-        /// </summary>
-        public string Version => Global.Version;
-
-        /// <summary>
-        /// Adds key/value pair to store.
-        /// </summary>
-        public void Add(string key, byte[] value)
-        {
-            CheckDisposed();
-
-<<<<<<< HEAD
-            if (m_readOnlySnapshot) throw new InvalidOperationException("Read-only store does not support add.");
-            if (value == null) throw new ArgumentNullException(nameof(value));
-
-            Interlocked.Increment(ref m_stats.CountAdd);
-
-            var buffer = value;
-
-            lock (m_lock)
-            {
-                EnsureMemoryMappedFileIsOpen();
-
-                var valueBufferPos = m_header.DataCursor;
-                var storedLength = buffer.Length;
-
-                // write value buffer to store
-                EnsureSpaceFor(numberOfBytes: buffer.Length);
-                WriteBytes(valueBufferPos, buffer, 0, buffer.Length);
-                m_header.DataCursor = valueBufferPos + new Offset32(buffer.Length);
-
-                // update index
-                var e = new IndexEntry(key, (ulong)valueBufferPos.Value, (uint)storedLength);
-                m_dbIndex[key] = e;
-                m_header.AppendIndexEntry(e, EnsureSpaceFor);
-
-                // housekeeping
-                m_stats.LatestKeyAdded = key;
-            }
-        }
-        
-        private unsafe void WriteBytes(long writeOffset, byte[] data, int dataOffset, int dataLength)
-        {
-            byte* ptr = (byte*)0;
-            try
-            {
-                m_accessor.SafeMemoryMappedViewHandle.AcquirePointer(ref ptr);
-                Marshal.Copy(data, dataOffset, new IntPtr(ptr + writeOffset), dataLength);
-            }
-            finally
-            {
-                m_accessor.SafeMemoryMappedViewHandle.ReleasePointer();
-            }
-        }
-
-        private unsafe void WriteBytes(long writeOffset, ReadOnlySpan<byte> data)
-        {
-            byte* ptr = (byte*)0;
-            try
-            {
-                m_accessor.SafeMemoryMappedViewHandle.AcquirePointer(ref ptr);
-                var destination = new Span<byte>(ptr + writeOffset, data.Length);
-                data.CopyTo(destination);
-            }
-            finally
-            {
-                m_accessor.SafeMemoryMappedViewHandle.ReleasePointer();
-            }
-        }
-
-        public void AddStream(string key, Stream stream, Action<long> onProgress = default, CancellationToken ct = default)
-        {
-            CheckDisposed();
-
-            if (m_readOnlySnapshot) throw new InvalidOperationException("Read-only store does not support add.");
-
-            using var ms = new MemoryStream(); 
-            
-            ct.ThrowIfCancellationRequested();
-            //if (onProgress != default) onProgress(0L);
-            //stream.CopyTo(ms);
-            Task.Run(async () =>
-            {
-                var buffer = new byte[81920];
-                int bytesRead;
-                long totalRead = 0;
-                while ((bytesRead = await stream.ReadAsync(buffer, 0, buffer.Length, ct)) > 0)
-                {
-                    await ms.WriteAsync(buffer, 0, bytesRead, ct);
-                    ct.ThrowIfCancellationRequested();
-                    totalRead += bytesRead;
-                    if (onProgress != default) onProgress(totalRead);
-                }
-            }, ct).Wait();
-
-            ct.ThrowIfCancellationRequested();
-            var buffer = ms.ToArray();
-
-            lock (m_lock)
-            {
-                EnsureMemoryMappedFileIsOpen();
-
-                var valueBufferPos = m_header.DataCursor;
-                var storedLength = buffer.Length;
-
-                // write value buffer to store
-                ct.ThrowIfCancellationRequested();
-                EnsureSpaceFor(numberOfBytes: buffer.Length);
-
-
-                ct.ThrowIfCancellationRequested();
-                WriteBytes(valueBufferPos, buffer, 0, buffer.Length);
-                m_header.DataCursor = valueBufferPos + new Offset32(buffer.Length);
-
-                // update index
-                ct.ThrowIfCancellationRequested();
-                var e = new IndexEntry(key, (ulong)valueBufferPos.Value, (uint)storedLength);
-                m_dbIndex[key] = e;
-                m_header.AppendIndexEntry(e, EnsureSpaceFor);
-
-                // housekeeping
-                m_stats.LatestKeyAdded = key;
-                if (onProgress != default) onProgress(storedLength);
-=======
-            var debugOldDbIndexSize = m_dbIndex.Count;
-            var debugOldDbCacheSize = m_dbCache.Count;
-            int? debugBufferSize = -1;
-            int debugStepReached = -1;
-
-            try
-            {
-                if (m_readOnlySnapshot) throw new InvalidOperationException("Read-only store does not support add.");
-                debugStepReached = 1;
-
-                Interlocked.Increment(ref m_stats.CountAdd);
-                debugStepReached = 2;
-
-                byte[] buffer = null;
-                debugStepReached = 3;
-
-                lock (m_dbCache)
-                {
-                    debugStepReached = 4;
-
-                    if (m_dbCache.Count > 1024 * 1024) m_dbCache.Clear();
-                    m_dbCache[key] = new WeakReference<object>(value);
-                    debugStepReached = 5;
-
-                    if (m_typesToKeepAlive.Contains(value.GetType()))
-                    {
-                        debugStepReached = 6;
-
-                        m_dbCacheKeepAlive.Add(value);
-                        debugStepReached = 7;
-
-                        Interlocked.Increment(ref m_stats.CountKeepAlive);
-                        debugStepReached = 8;
-                    }
-
-                    buffer = getEncodedValue?.Invoke();
-                    debugStepReached = 9;
-
-                    debugBufferSize = buffer?.Length;
-                    debugStepReached = 91;
-                }
-
-                if (buffer == null) return;
-                debugStepReached = 10;
-
-                lock (m_dbDiskLocation)
-                {
-                    debugStepReached = 11;
-
-                    if (m_dataPos + buffer.Length > m_dataSize)
-                    {
-                        debugStepReached = 12;
-                        try
-                        {
-                            debugStepReached = 13;
-
-                            if (m_dataSize < 1024 * 1024 * 1024)
-                            {
-                                debugStepReached = 14;
-
-                                m_dataSize *= 2;
-                                debugStepReached = 15;
-                            }
-                            else
-                            {
-                                debugStepReached = 16;
-
-                                m_dataSize += 1024 * 1024 * 1024;
-                                debugStepReached = 17;
-                            }
-
-                            Log($"resize data file to {m_dataSize / (1024 * 1024 * 1024.0):0.000} GiB");
-                            debugStepReached = 18;
-
-                            m_accessorSize.Dispose();
-                            debugStepReached = 19;
-
-                            m_accessor.Dispose();
-                            debugStepReached = 20;
-
-                            m_mmf.Dispose();
-                            debugStepReached = 21;
-
-                            m_mmf = MemoryMappedFile.CreateFromFile(m_dataFilename, FileMode.OpenOrCreate, null, 8 + m_dataSize, MemoryMappedFileAccess.ReadWrite);
-                            debugStepReached = 22;
-
-                            m_accessorSize = m_mmf.CreateViewAccessor(0, 8);
-                            debugStepReached = 23;
-
-                            m_accessor = m_mmf.CreateViewAccessor(8, m_dataSize);
-                            debugStepReached = 24;
-                        }
-                        catch (Exception e)
-                        {
-                            debugStepReached = 25;
-
-                            Log(
-                                $"[CRITICAL ERROR] Exception occured while resizing disk store.",
-                                $"[CRITICAL ERROR] Error ada9ed54-d748-4aef-b922-0bf93468fad8.",
-                                $"[CRITICAL ERROR] {e}"
-                            );
-                            debugStepReached = 26;
-
-                            throw;
-                        }
-                    }
-
-
-                    debugStepReached = 27;
-
-                    m_accessor.WriteArray(m_dataPos, buffer, 0, buffer.Length);
-                    debugStepReached = 28;
-
-                    m_dbIndex.Add(key, (m_dataPos, buffer.Length));
-                    debugStepReached = 29;
-
-                    m_indexHasChanged = true;
-                    debugStepReached = 30;
-
-                    m_dataPos += buffer.Length;
-                    debugStepReached = 31;
-
-                    m_accessorSize.Write(0, m_dataPos);
-                    debugStepReached = 32;
-
-                    LatestKeyAdded = key;
-                    debugStepReached = 33;
-                }
-            }
-            catch (Exception e)
-            {
-                var msg = $"Add({key}, {value?.GetType()}) failed. Reached step {debugStepReached}. ";
-
-                try
-                {
-                    debugStepReached = 35;
-                    msg += $"Index size before 'add' was {debugOldDbIndexSize}. ";
-                    debugStepReached = 36;
-                    msg += $"Cache size before 'add' was {debugOldDbCacheSize}. ";
-                    debugStepReached = 37;
-                    msg += $"Buffer size is {debugBufferSize}. ";
-                    debugStepReached = 38;
-                    msg += $"Environment.WorkingSet={Environment.WorkingSet}. ";
-                    debugStepReached = 39;
-                    msg += $"GC.GetTotalMemory(false) = {GC.GetTotalMemory(false)}. ";
-                    debugStepReached = 40;
-                    msg += $"m_dataPos = {m_dataPos}. ";
-                    debugStepReached = 41;
-                    msg += $"m_dataSize = {m_dataSize}. ";
-                    debugStepReached = 42;
-                    msg += $"m_dataFilename = {m_dataFilename}. ";
-                    debugStepReached = 43;
-                    msg += $"Reached step {debugStepReached}. ";
-                    debugStepReached = 44;
-
-                    throw new Exception(msg, innerException: e);
-                }
-                catch (Exception e2)
-                {
-                    debugStepReached = 45;
-                    throw new Exception(msg + $"!!!Reached step {debugStepReached}. Second exception is {e2}. ", innerException: e);
-                }
->>>>>>> c596d864
-            }
-
-            Interlocked.Increment(ref m_stats.CountAdd);
-        }
-
-        /// <summary>
-        /// True if key is contained in store.
-        /// </summary>
-        public bool Contains(string key)
-        {
-            CheckDisposed();
-
-            bool result;
-            lock (m_lock)
-            {
-                EnsureMemoryMappedFileIsOpen();
-                result = m_dbIndex.ContainsKey(key);
-            }
-            Interlocked.Increment(ref m_stats.CountContains);
-            return result;
-        }
-
-        /// <summary>
-        /// Gets size of value in bytes, or null if key does not exist.
-        /// </summary>
-        public long? GetSize(string key)
-        {
-            CheckDisposed();
-
-            lock (m_lock)
-            {
-                EnsureMemoryMappedFileIsOpen();
-                return m_dbIndex.TryGetValue(key, out IndexEntry entry) ? entry.Size : null;
-            }
-        }
-
-        /// <summary>
-        /// Get value from key,
-        /// or null if key does not exist.
-        /// </summary>
-        public byte[] Get(string key)
-        {
-            CheckDisposed();
-
-            lock (m_lock)
-            {
-                EnsureMemoryMappedFileIsOpen();
-                if (m_dbIndex.TryGetValue(key, out IndexEntry entry))
-                {
-                    try
-                    {
-                        var buffer = new byte[entry.Size];
-                        var offset = (long)entry.Offset;
-                        if (offset < 0) throw new Exception($"Offset out of range. Should not be greater than {long.MaxValue}, but is {entry.Offset}.");
-                        var readcount = m_accessor.ReadArray(offset, buffer, 0, buffer.Length);
-                        if (readcount != buffer.Length) throw new InvalidOperationException();
-                        Interlocked.Increment(ref m_stats.CountGet);
-                        return buffer;
-                    }
-                    catch (Exception e)
-                    {
-                        var count = Interlocked.Increment(ref m_stats.CountGetWithException);
-                        Log($"[CRITICAL ERROR] Get(key={key}) failed.",
-                            $"[CRITICAL ERROR] entry = {{offset={entry.Offset}, size={entry.Size}}}",
-                            $"[CRITICAL ERROR] So far, {count} Get-calls failed.",
-                            $"[CRITICAL ERROR] exception = {e}"
-                            );
-                        return null;
-                    }
-                }
-                else
-                {
-                    Interlocked.Increment(ref m_stats.CountGetInvalidKey);
-                    return null;
-                }
-            }
-        }
-
-        /// <summary>
-        /// Get slice of value from key,
-        /// or null if key does not exist.
-        /// </summary>
-        public byte[] GetSlice(string key, long offset, int length)
-        {
-            CheckDisposed();
-
-            if (offset < 0) throw new ArgumentOutOfRangeException(nameof(offset), "Offset must be greater or equal 0.");
-            if (length < 1) throw new ArgumentOutOfRangeException(nameof(offset), "Size must be greater than 0.");
-
-            lock (m_lock)
-            {
-                EnsureMemoryMappedFileIsOpen();
-                if (m_dbIndex.TryGetValue(key, out IndexEntry entry))
-                {
-                    if (offset >= entry.Size) throw new ArgumentOutOfRangeException(nameof(offset), "Offset must be less than length of value buffer.");
-                    if (offset + length > entry.Size) throw new ArgumentOutOfRangeException(nameof(offset), "Offset + size exceeds length of value buffer.");
-
-                    try
-                    {
-                        var buffer = new byte[length];
-                        var o = entry.Offset + (ulong)offset;
-                        if (o > long.MaxValue) throw new Exception($"Offset out of range. Should not be greater than {long.MaxValue}, but is {o}.");
-                        if (length > int.MaxValue) throw new Exception($"Length out of range. Should not be greater than {int.MaxValue}, but is {length}.");
-                        var readcount = m_accessor.ReadArray((long)o, buffer, 0, (int)length);
-                        if (readcount != length) throw new InvalidOperationException();
-                        Interlocked.Increment(ref m_stats.CountGetSlice);
-                        return buffer;
-                    }
-                    catch (Exception e)
-                    {
-                        var count = Interlocked.Increment(ref m_stats.CountGetSliceWithException);
-                        Log($"[CRITICAL ERROR] GetSlice(key={key}, offset={offset}, length={length}) failed.",
-                            $"[CRITICAL ERROR] entry = {{offset={entry.Offset}, size={entry.Size}}}",
-                            $"[CRITICAL ERROR] So far, {count} GetSlice-calls failed.",
-                            $"[CRITICAL ERROR] exception = {e}"
-                            );
-                        return null;
-                    }
-                }
-                else
-                {
-                    Interlocked.Increment(ref m_stats.CountGetInvalidKey);
-                    return null;
-                }
-            }
-        }
-
-        /// <summary>
-        /// Get read stream for data with given key.
-        /// This is not thread-safe with respect to overwriting or removing existing values.
-        /// </summary>
-        /// <param name="key">Retrieve data for this key.</param>
-        /// <param name="offset">Optional. Start stream at given position.</param>
-        public Stream GetStream(string key, long offset = 0L)
-        {
-            CheckDisposed();
-
-            lock (m_lock)
-            {
-                EnsureMemoryMappedFileIsOpen();
-                if (m_dbIndex.TryGetValue(key, out IndexEntry entry))
-                {
-                    if (offset < 0L || offset >= entry.Size) throw new ArgumentOutOfRangeException(
-                        nameof(offset), $"Offset {offset:N0} is out of valid range [0, {entry.Size:N0})."
-                        );
-
-                    Interlocked.Increment(ref m_stats.CountGetStream);
-                    return m_mmf.CreateViewStream((long)entry.Offset + offset, entry.Size, MemoryMappedFileAccess.Read);
-                }
-                else
-                {
-                    Interlocked.Increment(ref m_stats.CountGetInvalidKey);
-                    return null;
-                }
-            }
-        }
-
-        /// <summary>
-        /// Remove entry.
-        /// </summary>
-        public void Remove(string key)
-        {
-            CheckDisposed();
-
-            if (m_readOnlySnapshot) throw new InvalidOperationException("Read-only store does not support remove.");
-            lock (m_lock)
-            {
-                EnsureMemoryMappedFileIsOpen();
-                m_dbIndex.Remove(key);
-            }
-            Interlocked.Increment(ref m_stats.CountRemove);
-        }
-
-        /// <summary>
-        /// Enumerate all entries.
-        /// </summary>
-        public IEnumerable<(string key, long size)> List()
-        {
-            CheckDisposed();
-
-            lock (m_lock)
-            {
-                Interlocked.Increment(ref m_stats.CountList);
-                return m_dbIndex.Select(x =>(key: x.Key, size: (long)x.Value.Size) );
-            }
-        }
-
-        /// <summary>
-        /// Commit pending changes to storage.
-        /// </summary>
-        public void Flush()
-        {
-            CheckDisposed();
-
-            if (m_readOnlySnapshot)
-            {
-                return;
-            }
-            else
-            {
-                lock (m_lock)
-                {
-<<<<<<< HEAD
-                    EnsureMemoryMappedFileIsOpen();
-                    m_accessor.Flush();
-=======
-                    try
-                    {
-                        CheckDisposed();
-
-                        var sw = new Stopwatch();
-                        sw.Start();
-
-                        var latestKeyAdded = LatestKeyAdded;
-                        Log(
-                            $"(1/2) flush index to disk (begin)",
-                            $"      total number of keys: {(int)m_dbIndex.Count:N0}",
-                            $"      latest key added    : {latestKeyAdded}"
-                            );
-
-                        if (!m_indexHasChanged) return;
-                        using (var f = File.Open(m_indexFilename, FileMode.Create, FileAccess.Write, FileShare.Read))
-                        using (var bw = new BinaryWriter(f))
-                        {
-                            bw.Write((int)m_dbIndex.Count);
-                            foreach (var kv in m_dbIndex.EnumerateEntries())
-                            {
-                                bw.Write(kv.Key);
-                                bw.Write(kv.Value.Item1);
-                                bw.Write(kv.Value.Item2);
-                            }
-                        }
-                        m_indexHasChanged = false;
-                        Log(
-                            $"(2/2) flush index to disk (end)",
-                            $"      total duration      : {sw.Elapsed}",
-                            $"      total number of keys: {(int)m_dbIndex.Count:N0}",
-                            $"      latest key added    : {LatestKeyAdded}"
-                            );
-
-                        if (latestKeyAdded != LatestKeyAdded)
-                        {
-                            Log(
-                                $"[CRITICAL ERROR] One or more keys have been added while flushing index to file.",
-                                $"[CRITICAL ERROR] Error fc85712e-26b1-414a-97eb-22faf87c5718."
-                                );
-                        }
-
-                        LatestKeyFlushed = latestKeyAdded;
-                    }
-                    catch (Exception e)
-                    {
-                        Log(
-                            $"[CRITICAL ERROR] Exception occured while flushing index to disk.",
-                            $"[CRITICAL ERROR] Error 150dffaa-982f-43a9-b9e4-db8bf6116296.",
-                            $"[CRITICAL ERROR] {e}"
-                        );
-                        throw;
-                    }
-                    finally
-                    {
-                        if (!isDisposing) m_flushIndexSemaphore.Release();
-                    }
->>>>>>> c596d864
-                }
-            }
-        }
-    }
-}
+﻿/*
+   MIT License
+   
+   Copyright (c) 2014,2015,2016,2017,2018,2019,2020,2021 Stefan Maierhofer.
+   
+   Permission is hereby granted, free of charge, to any person obtaining a copy
+   of this software and associated documentation files (the "Software"), to deal
+   in the Software without restriction, including without limitation the rights
+   to use, copy, modify, merge, publish, distribute, sublicense, and/or sell
+   copies of the Software, and to permit persons to whom the Software is
+   furnished to do so, subject to the following conditions:
+   
+   The above copyright notice and this permission notice shall be included in all
+   copies or substantial portions of the Software.
+   
+   THE SOFTWARE IS PROVIDED "AS IS", WITHOUT WARRANTY OF ANY KIND, EXPRESS OR
+   IMPLIED, INCLUDING BUT NOT LIMITED TO THE WARRANTIES OF MERCHANTABILITY,
+   FITNESS FOR A PARTICULAR PURPOSE AND NONINFRINGEMENT. IN NO EVENT SHALL THE
+   AUTHORS OR COPYRIGHT HOLDERS BE LIABLE FOR ANY CLAIM, DAMAGES OR OTHER
+   LIABILITY, WHETHER IN AN ACTION OF CONTRACT, TORT OR OTHERWISE, ARISING FROM,
+   OUT OF OR IN CONNECTION WITH THE SOFTWARE OR THE USE OR OTHER DEALINGS IN THE
+   SOFTWARE.
+*/
+
+#pragma warning disable CS1591
+
+using System;
+using System.Collections.Generic;
+using System.Diagnostics;
+using System.IO;
+using System.IO.MemoryMappedFiles;
+using System.Linq;
+using System.Runtime.CompilerServices;
+using System.Runtime.InteropServices;
+using System.Text;
+using System.Threading;
+using System.Threading.Tasks;
+
+namespace Uncodium.SimpleStore
+{
+    /// <summary>
+    /// A memory-mapped key/value store on disk.
+    /// </summary>
+    public class SimpleDiskStore : ISimpleStore
+    {
+        /// <summary>
+        /// The default file extension for a SimpleDiskStore is (U)ncodium (D)isk (S)tore.
+        /// </summary>
+        public const string DefaultFileExtension = ".uds";
+
+        /// <summary>
+        /// The maximum number of characters in a key string.
+        /// </summary>
+        public const int MaxKeyLength = 4096;
+
+        #region Layout and store conversions
+
+        public enum StoreLayout
+        {
+            /// <summary>
+            /// There is no folder or file at the given location.
+            /// </summary>
+            None,
+
+            /// <summary>
+            /// Deprecated. Original layout consisting of a folder containing files 'data.bin' and 'index.bin'.
+            /// </summary>
+            FolderWithStandaloneDataAndIndexFiles,
+
+            /// <summary>
+            /// A folder containing a single 'data.bin' file with integrated index.
+            /// This is the result of converting an original (deprecated) store into the current single file format.
+            /// </summary>
+            FolderWithMergedDataAndIndexFile,
+
+            /// <summary>
+            /// The current format. A single file containing data and index.
+            /// </summary>
+            SingleFile,
+
+            /// <summary>
+            /// There is a folder or file, but in an unknown format.
+            /// </summary>
+            Unknown
+        }
+
+        public static StoreLayout GetStoreLayout(string path)
+        {
+            if (Directory.Exists(path))
+            {
+                var dataFileName = Path.Combine(path, "data.bin");
+                if (File.Exists(dataFileName))
+                {
+                    var indexFileName = Path.Combine(path, "index.bin");
+                    if (File.Exists(indexFileName))
+                    {
+                        return StoreLayout.FolderWithStandaloneDataAndIndexFiles;
+                    }
+                    else
+                    {
+                        return ContainsHeader(dataFileName) ? StoreLayout.FolderWithMergedDataAndIndexFile : StoreLayout.Unknown;
+                    }
+                }
+                else
+                {
+                    // a 'data.bin' file is required inside a folder layout
+                    return StoreLayout.Unknown;
+                }
+            }
+            else
+            {
+                // if there is no folder, then this must be a single file layout ...
+                var fileName = path;
+                if (!File.Exists(fileName))
+                {
+                    fileName += DefaultFileExtension;
+                    if (!File.Exists(fileName))
+                    {
+                        // there is neither a folder nor a file at the given path
+                        return StoreLayout.None;
+                    }
+                }
+
+                return ContainsHeader(fileName) ? StoreLayout.SingleFile : StoreLayout.Unknown;
+            }
+        }
+
+        private static bool ContainsHeader(string fileName)
+        {
+            // if file is too small for header magic bytes, then it is not current format
+            var dataFileSize = new FileInfo(fileName).Length;
+            if (dataFileSize < 16) return false;
+
+            using var br = new BinaryReader(File.Open(fileName, FileMode.Open, FileAccess.Read, FileShare.ReadWrite));
+
+            // check if file starts with header ...
+            if (new Guid(br.ReadBytes(16)) == Header.MagicBytesVersion1)
+            {
+                // data file starts with header -> must be current format
+                return true;
+            }
+            else
+            {
+                // first 8 bytes may also be offset to header
+                // (if data file has previously been converted from old format)
+                br.BaseStream.Seek(0L, SeekOrigin.Begin);
+                var p = br.ReadInt64();
+
+                // check if offset p is within file ...
+                if (p < 0 || p > dataFileSize - 16)
+                {
+                    // invalid offset -> can't be current format
+                    return false;
+                }
+
+                // check if header starts at offset p ...
+                br.BaseStream.Seek(p, SeekOrigin.Begin);
+                if (new Guid(br.ReadBytes(16)) == Header.MagicBytesVersion1)
+                {
+                    // header found -> must be current format
+                    return true;
+                }
+                else
+                {
+                    // no header at offset p -> can't be current format
+                    return false;
+                }
+            }
+        }
+
+        private void UpgradeOriginalStore(string folder)
+        {
+            if (!Directory.Exists(folder)) throw new Exception($"Expected folder {folder}.");
+
+            var indexFileName = Path.GetFullPath(Path.Combine(folder, "index.bin"));
+            if (!File.Exists(indexFileName)) throw new Exception($"Expected {indexFileName}.");
+
+            var dataFilename = Path.GetFullPath(Path.Combine(folder, "data.bin"));
+            if (!File.Exists(dataFilename)) throw new Exception($"Expected {dataFilename}.");
+
+            //
+            Log($"Upgrading store to format {Header.MagicBytesVersion1}.");
+
+            // (1) inject a header and empty index into old-style data file ...
+            var totalDataFileSizeInBytes = InjectHeaderAndEmptyIndex(dataFilename);
+
+            // (2) import deprecated index ...
+            if (m_mmf != null) throw new Exception("Invariant ec56f623-bc1d-41cf-9421-3d4e5cacb9ce.");
+            if (m_accessor != null) throw new Exception("Invariant caed99a0-55ad-433f-baeb-e0db9fc139c7.");
+            if (m_header != null) throw new Exception("Invariant 55926fae-4371-498c-b365-5e451c976018.");
+            if (m_dbIndex != null) throw new Exception("Invariant e0e827e5-c038-4d0e-8e55-9a235ad4f353.");
+            if (m_dataFileName != null) throw new Exception("Invariant a7038834-41c4-41ac-8b55-016f2f9d2969.");
+
+            m_dataFileName = dataFilename;
+            var mapName = m_dataFileName.ToMd5Hash().ToString();
+            m_mmf = MemoryMappedFile.CreateFromFile(m_dataFileName, FileMode.OpenOrCreate, mapName, totalDataFileSizeInBytes, MemoryMappedFileAccess.ReadWrite);
+            m_accessor = m_mmf.CreateViewAccessor(0, totalDataFileSizeInBytes);
+            m_header = new(m_accessor);
+            m_dbIndex = new();
+
+            ImportDeprecatedIndexFile(indexFileName);
+            Flush();
+
+            m_dbIndex = null;
+            m_header = null;
+            m_accessor.Dispose(); m_accessor = null;
+            m_mmf.Dispose(); m_mmf = null;
+            m_dataFileName = null;
+
+            // (3) delete old index file ...
+            Log($"deleting deprecated index file: {indexFileName}");
+            File.Delete(indexFileName);
+
+            Log($"Sucessfully upgraded store to format {Header.MagicBytesVersion1}.");
+
+            // returns total data file size
+            long InjectHeaderAndEmptyIndex(string filename)
+            {
+                if (ContainsHeader(filename)) throw new Exception(
+                    $"Failed to upgrade original store format. Data file already contains header format {Header.MagicBytesVersion1}."
+                    );
+
+                var totalDataFileSizeInBytes = new FileInfo(filename).Length;
+                Log($"    total data file size                          : {indexFileName,20:N0} bytes");
+
+                // get write position (first 8 bytes as int64, in old format)
+                var p = 0L;
+                using (var br = new BinaryReader(File.Open(filename, FileMode.Open, FileAccess.Read, FileShare.None)))
+                    p = br.ReadInt64();
+                Log($"    write position                                : {p,20:N0}");
+
+                // append header and empty index (at current write position)
+                using var f = File.Open(filename, FileMode.Open, FileAccess.Write, FileShare.None);
+
+                var headerOffset = p;
+                f.Position = headerOffset;
+                var buffer = Header.GenerateHeaderAndEmptyIndexForOffset(headerOffset, totalDataFileSizeInBytes);
+                f.Write(buffer, 0, buffer.Length);
+                var writePosition = f.Position;
+                Log($"    injected header and empty index");
+                Log($"    write position (new)                          : {writePosition,20:N0}");
+
+                // replace write position with pointer/offset to header
+                var pBuffer = BitConverter.GetBytes(headerOffset);
+                f.Position = 0L;
+                f.Write(pBuffer, 0, 8);
+                Log($"    replaced write position with header offset    : {headerOffset,20:N0}");
+                var totalDataFileSizeInBytesNew = Math.Max(writePosition, totalDataFileSizeInBytes);
+                Log($"    total data file size (new)                    : {totalDataFileSizeInBytesNew,20:N0}");
+                return totalDataFileSizeInBytesNew;
+            }
+
+            void ImportDeprecatedIndexFile(string filename)
+            {
+                Log($"importing deprecated index file: {filename}");
+                using var f = File.Open(filename, FileMode.Open, FileAccess.Read, FileShare.Read);
+                using var br = new BinaryReader(f);
+                var count = 0;
+                var i = 0;
+                var key = string.Empty;
+                var offset = 0UL;
+                var size = 0U;
+                try
+                {
+                    // import existing (deprecated) index file
+                    count = br.ReadInt32();
+                    Log($"entries: {count:N0}");
+                    var sw = new Stopwatch(); sw.Start();
+                    for (i = 0; i < count; i++)
+                    {
+                        key = br.ReadString();
+                        offset = br.ReadUInt64();
+                        size = br.ReadUInt32();
+
+                        var e = new IndexEntry(key, offset, size);
+                        m_header.AppendIndexEntry(e, EnsureSpaceFor);
+                    }
+                    sw.Stop();
+                    Log(
+                        $"imported deprecated index file in {sw.Elapsed}",
+                        $"that's appr. {(int)(count / sw.Elapsed.TotalSeconds):N0} entries/second"
+                        );
+                }
+                catch (Exception e)
+                {
+                    Log(
+                        $"[CRITICAL ERROR] Damaged index file {filename}",
+                        $"[CRITICAL ERROR] Error a7814485-0e86-422e-92f0-9a4a31216a27.",
+                        $"[CRITICAL ERROR] Could read {i:N0}/{count:N0} index entries.",
+                        $"[CRITICAL ERROR] Last entry: {key} @ +{offset:N0} with size {size:N0} bytes.",
+                        $"[CRITICAL ERROR] {e}"
+                    );
+                }
+            }
+        }
+
+        #endregion
+
+        #region Private
+
+        private class IndexEntry
+        {
+            public readonly string Key;
+            public readonly ulong Offset;
+            public readonly uint Size;
+
+            public IndexEntry(string key, ulong offset, uint size)
+            {
+                if (key.Length > MaxKeyLength)
+                    throw new ArgumentOutOfRangeException(nameof(key), $"Max key length is {MaxKeyLength}, but key has {key.Length}.");
+
+                Key = key;
+                Offset = offset;
+                Size = size;
+            }
+        }
+
+        private struct Position
+        {
+            public static readonly Position Zero = new(0L);
+
+            public long Value;
+            public Position(long value) => Value = value;
+            public static Position operator +(Position self, Offset32 offset) => new(self.Value + offset.Value);
+            public static implicit operator long(Position self) => self.Value;
+
+            public override string ToString() => $"@{Value:N0}";
+        }
+        private struct Offset32
+        {
+            public int Value;
+            public Offset32(int value) => Value = value;
+            public static implicit operator Offset32(int self) => new(self);
+            public override string ToString() => $"+{Value:N0}";
+        }
+        private class FieldInt16
+        {
+            public Offset32 Offset;
+            public FieldInt16(Offset32 offset) => Offset = offset;
+            public void Write(MemoryMappedViewAccessor accessor, Block block, short value)
+            {
+                var p = block.Min.Value + Offset.Value;
+                if (p + 2 > block.Max.Value) throw new Exception("Field outside of block.");
+                accessor.Write(p, value);
+            }
+            public short Read(MemoryMappedViewAccessor accessor, Block block)
+            {
+                var p = block.Min.Value + Offset.Value;
+                if (p + 2 > block.Max.Value) throw new Exception("Field outside of block.");
+                return accessor.ReadInt16(p);
+            }
+        }
+        private class FieldInt32
+        {
+            public Offset32 Offset;
+            public FieldInt32(Offset32 offset) => Offset = offset;
+            public void Write(MemoryMappedViewAccessor accessor, Block block, int value)
+            {
+                var p = block.Min.Value + Offset.Value;
+                if (p + 4 > block.Max.Value) throw new Exception("Field outside of block.");
+                accessor.Write(p, value);
+            }
+            public int Read(MemoryMappedViewAccessor accessor, Block block)
+            {
+                var p = block.Min.Value + Offset.Value;
+                if (p + 4 > block.Max.Value) throw new Exception("Field outside of block.");
+                return accessor.ReadInt32(p);
+            }
+        }
+        private class FieldInt64
+        {
+            public Offset32 Offset;
+            public FieldInt64(Offset32 offset) => Offset = offset;
+            public void Write(MemoryMappedViewAccessor accessor, Block block, long value)
+            {
+                var p = block.Min.Value + Offset.Value;
+                if (p + 8 > block.Max.Value) throw new Exception("Field outside of block.");
+                accessor.Write(p, value);
+            }
+            public long Read(MemoryMappedViewAccessor accessor, Block block)
+            {
+                var p = block.Min.Value + Offset.Value;
+                if (p + 8 > block.Max.Value) throw new Exception("Field outside of block.");
+                return accessor.ReadInt64(p);
+            }
+        }
+        private class FieldBuffer
+        {
+            public Offset32 Offset;
+            public FieldBuffer(Offset32 offset) => Offset = offset;
+            public void Write(MemoryMappedViewAccessor accessor, Block block, byte[] value)
+            {
+                var p = block.Min.Value + Offset.Value;
+                if (p + value.Length > block.Max.Value) throw new Exception("Field outside of block.");
+                accessor.WriteArray(p, value, 0, value.Length);
+            }
+            public byte[] Read(MemoryMappedViewAccessor accessor, Block block, int length)
+            {
+                var p = block.Min.Value + Offset.Value;
+                if (p + length > block.Max.Value) throw new Exception("Field outside of block.");
+                var buffer = new byte[length];
+                if (accessor.ReadArray(p, buffer, 0, length) != length) throw new Exception("Failed to read buffer.");
+                return buffer;
+            }
+        }
+        private struct Block
+        {
+            public Position Min;
+            public Position Max;
+            public Block(Position min, Offset32 size)
+            {
+                Min = min;
+                Max = min + size;
+            }
+            public Offset32 Size => new((int)(Max.Value - Min.Value));
+            public static Position operator +(Block self, Offset32 offset) => new(self.Min.Value + offset.Value);
+            public override string ToString() => $"[{Min.Value:N0}, {Max.Value:N0}]";
+        }
+
+        private class IndexPage
+        {
+            public static readonly Guid MagicBytesVersion1 = Guid.Parse("5587b343-403d-4f62-af22-a18da686b1da");
+            private static readonly FieldBuffer FIELD_MAGIC = new(0);  // +16
+            private static readonly FieldInt64 FIELD_NEXT = new(16);  //  +8
+            private static readonly FieldInt32 FIELD_CURSOR = new(24);  //  +4
+            private static readonly FieldInt32 FIELD_COUNT = new(28);  //  +4
+            private static readonly Offset32 FIELD_DATA = new(32);
+
+            private readonly MemoryMappedViewAccessor m_accessor;
+            public Block Range { get; }
+
+            public IndexPage(IndexPage x) => new IndexPage(x.m_accessor, x.Range);
+
+            public IndexPage(MemoryMappedViewAccessor accessor, Block range)
+            {
+                m_accessor = accessor;
+                Range = range;
+            }
+
+            public static IndexPage Init(MemoryMappedViewAccessor accessor, Block range, IndexPage next)
+            {
+                var cursor = range + FIELD_DATA;
+                var result = new IndexPage(accessor, range)
+                {
+                    Magic = MagicBytesVersion1,
+                    Next = next,
+                    Cursor = cursor,
+                    Count = 0
+                };
+
+                if (result.Cursor.Value < result.Range.Min.Value || result.Cursor.Value > result.Range.Max.Value) Debugger.Break();
+
+                return result;
+            }
+
+            public bool TryAdd(IndexEntry e)
+            {
+                var keyBuffer = Encoding.UTF8.GetBytes(e.Key);
+                if (keyBuffer.Length > MaxKeyLength)
+                    throw new ArgumentOutOfRangeException(nameof(e.Key), $"Max key length is {MaxKeyLength}, but encoded key has {e.Key.Length}.");
+
+                var entrySize = 2 + keyBuffer.Length + 8 + 4 + 4;
+                if (Cursor + entrySize > Range.Max)
+                    return false; // index page is full -> fail
+
+                var p = Cursor.Value;
+                m_accessor.Write(p, (short)keyBuffer.Length); p += 2;
+                m_accessor.WriteArray(p, keyBuffer, 0, keyBuffer.Length); p += keyBuffer.Length;
+                m_accessor.Write(p, e.Offset); p += 8;
+                m_accessor.Write(p, e.Size); p += 4;
+                Cursor = new(p);
+                Count++;
+
+                return true;
+            }
+
+            public Guid Magic
+            {
+                get
+                {
+                    var buffer = FIELD_MAGIC.Read(m_accessor, Range, 16);
+                    return new Guid(buffer);
+                }
+                private set
+                {
+                    var buffer = value.ToByteArray();
+                    if (buffer.Length != 16) throw new Exception();
+                    FIELD_MAGIC.Write(m_accessor, Range, buffer);
+                }
+            }
+            public IndexPage Next
+            {
+                get
+                {
+                    var p = FIELD_NEXT.Read(m_accessor, Range);
+                    if (p == 0L) return null;
+                    return new IndexPage(m_accessor, new Block(new(p), Range.Size));
+                }
+                private set => FIELD_NEXT.Write(m_accessor, Range, value != null ? value.Range.Min : Position.Zero);
+            }
+            public Position Cursor
+            {
+                get => Range + new Offset32(FIELD_CURSOR.Read(m_accessor, Range));
+                private set
+                {
+                    if (value.Value < Range.Min.Value || value.Value > Range.Max.Value) Debugger.Break();
+                    var p = (int)(value.Value - Range.Min.Value);
+                    FIELD_CURSOR.Write(m_accessor, Range, p);
+                }
+            }
+            public int Count
+            {
+                get => FIELD_COUNT.Read(m_accessor, Range);
+                private set => FIELD_COUNT.Write(m_accessor, Range, value);
+            }
+
+            public IEnumerable<IndexEntry> Entries
+            {
+                get
+                {
+                    //Console.WriteLine($"[IndexPage] {Range}, Next = {Next?.Range.Min}");
+                    var p = (Range + FIELD_DATA).Value;
+                    var end = Cursor.Value;
+                    while (p < end)
+                    {
+                        var keyBufferLength = m_accessor.ReadUInt16(p); p += 2;
+                        var keyBuffer = new byte[keyBufferLength];
+                        m_accessor.ReadArray(p, keyBuffer, 0, keyBufferLength); p += keyBufferLength;
+                        var key = Encoding.UTF8.GetString(keyBuffer);
+                        var valueOffset = m_accessor.ReadUInt64(p); p += 8;
+                        var valueSize = m_accessor.ReadUInt32(p); p += 4;
+                        yield return new(key, valueOffset, valueSize);
+                    }
+                }
+            }
+        }
+
+        private class Header
+        {
+            public const int DefaultHeaderSizeInBytes = 1024;
+            public const int DefaultIndexPageSizeInBytes = 256 * 1024;
+            public static readonly Guid MagicBytesVersion1 = Guid.Parse("ff682f91-ad99-4135-a5d4-15ef97ed7cde");
+
+            private MemoryMappedViewAccessor m_accessor;
+            private Position m_offsetHeader;
+            private IndexPage m_currentIndexPage;
+
+            #region Properties
+
+            // [ 0] 16 bytes
+            public Guid MagicBytes
+            {
+                get { m_accessor.Read(m_offsetHeader, out Guid x); return x; }
+                //set => m_accessor.Write(m_offset, ref value);
+            }
+            // [16] 4 bytes
+            public Offset32 HeaderSizeInBytes
+            {
+                get => new(m_accessor.ReadInt32(m_offsetHeader + 16));
+                //set => m_accessor.Write(m_offset + 16, value);
+            }
+            // [20] 4 bytes
+            public Offset32 IndexPageSizeInBytes
+            {
+                get => new(m_accessor.ReadInt32(m_offsetHeader + 20));
+                //set => m_accessor.Write(m_offset + 20, value);
+            }
+            // [24] 8 bytes
+            public long TotalFileSize
+            {
+                get => m_accessor.ReadInt64(m_offsetHeader + 24);
+                set => m_accessor.Write(m_offsetHeader + 24, value);
+            }
+            // [32] 8 bytes
+            public long TotalIndexEntries
+            {
+                get => m_accessor.ReadInt64(m_offsetHeader + 32);
+                set => m_accessor.Write(m_offsetHeader + 32, value);
+            }
+            // [40] 8 bytes
+            public Position DataCursor
+            {
+                get => new(m_accessor.ReadInt64(m_offsetHeader + 40));
+                set => m_accessor.Write(m_offsetHeader + 40, value);
+            }
+            // [48] 8 bytes
+            public Position IndexRootPageOffset
+            {
+                get => new(m_accessor.ReadInt64(m_offsetHeader + 48));
+                set => m_accessor.Write(m_offsetHeader + 48, value);
+            }
+            // [56] 16 bytes (8 + 8)
+            public DateTimeOffset Created
+            {
+                get => new(m_accessor.ReadInt64(m_offsetHeader + 56), new TimeSpan(m_accessor.ReadInt64(m_offsetHeader + 64)));
+                //set { m_accessor.Write(m_offset + 56, Created.Ticks); m_accessor.Write(m_offset + 64, Created.Offset.Ticks); }
+            }
+
+            #endregion
+
+            public Header(MemoryMappedViewAccessor accessor)
+            {
+                RenewAccessor(accessor);
+            }
+
+            public void RenewAccessor(MemoryMappedViewAccessor accessor)
+            {
+                m_accessor = accessor;
+
+                // check if data file immediately starts with header ...
+                if (IsHeaderAtOffset(0L))
+                {
+                    m_offsetHeader = new(0L);
+                }
+                else
+                {
+                    // ... otherwise first 8 bytes may be offset to real header ...
+                    var offset = m_accessor.ReadInt64(0L);
+                    if (IsHeaderAtOffset(offset))
+                    {
+                        m_offsetHeader = new(offset);
+                    }
+                    else
+                    {
+                        throw new Exception("Can't find header.");
+                    }
+                }
+
+                m_currentIndexPage = new IndexPage(m_accessor, new Block(IndexRootPageOffset, IndexPageSizeInBytes));
+
+                bool IsHeaderAtOffset(long p)
+                {
+                    var magicBuffer = new byte[16];
+                    if (m_accessor.ReadArray(p, magicBuffer, 0, 16) != 16) throw new Exception("Reading header failed.");
+                    var magic = new Guid(magicBuffer);
+                    return magic == MagicBytesVersion1;
+                }
+            }
+
+            public void AppendIndexEntry(IndexEntry e, Action<long> ensureSpaceFor)
+            {
+                if (!m_currentIndexPage.TryAdd(e))
+                {
+                    // current index page is full -> append new page
+                    ensureSpaceFor(DataCursor + IndexPageSizeInBytes);
+
+                    var newPage = IndexPage.Init(m_accessor, new Block(DataCursor, IndexPageSizeInBytes), next: m_currentIndexPage);
+
+                    // write again, there is enough space now
+                    if (!newPage.TryAdd(e)) throw new Exception("Failed to write index entry.");
+
+                    m_currentIndexPage = newPage;
+                    DataCursor = newPage.Range.Max;
+                    IndexRootPageOffset = newPage.Range.Min;
+                }
+            }
+
+            public IndexPage IndexRootPage => new(m_accessor, new Block(IndexRootPageOffset, IndexPageSizeInBytes));
+            public IEnumerable<IndexPage> IndexPages
+            {
+                get
+                {
+                    var p = IndexRootPage;
+                    while (p != null)
+                    {
+                        yield return p;
+                        p = p.Next;
+                    }
+                }
+            }
+
+            public void ReadIndexIntoMemory(ChunkedInMemoryIndex index)
+            {
+                var xs = IndexPages.SelectMany(p => p.Entries);
+                foreach (var x in xs) index.Add(x);
+            }
+
+            public static void CreateEmptyDataFile(string dataFileName)
+            {
+                using var f = File.Open(dataFileName, FileMode.CreateNew, FileAccess.Write, FileShare.None);
+                using var w = new BinaryWriter(f);
+
+                var buffer = GenerateHeaderAndEmptyIndexForOffset(0L, 0L);
+                w.Write(buffer);
+                w.Flush();
+            }
+
+            public static byte[] GenerateHeaderAndEmptyIndexForOffset(long offset, long totalFileSizeInBytes)
+            {
+                var ms = new MemoryStream();
+                using var w = new BinaryWriter(ms);
+
+                var indexRootPageOffset = offset + DefaultHeaderSizeInBytes;
+                var cursorPos = offset + DefaultHeaderSizeInBytes + DefaultIndexPageSizeInBytes;
+                var totalFileSize = Math.Max(cursorPos, totalFileSizeInBytes);
+                var totalIndexEntries = 0L;
+
+                w.Write(MagicBytesVersion1.ToByteArray());              // [ 0] MagicBytesVersion1
+                w.Write(DefaultHeaderSizeInBytes);                      // [16] HeaderSizeInBytes
+                w.Write(DefaultIndexPageSizeInBytes);                   // [20] IndexPageSizeInBytes
+                w.Write(totalFileSize);                                 // [24] TotalFileSize
+                w.Write(totalIndexEntries);                             // [32] TotalIndexEntries
+                w.Write(cursorPos);                                     // [40] CursorPos
+                w.Write(indexRootPageOffset);                           // [48] IndexPos
+                w.Write(DateTimeOffset.Now.Ticks);                      // [56] Created.Ticks
+                w.Write(DateTimeOffset.Now.Offset.Ticks);               //             .Offset
+
+                w.BaseStream.Position = DefaultHeaderSizeInBytes;
+                w.Write(IndexPage.MagicBytesVersion1.ToByteArray());    // [ 0] magic bytes
+                w.Write(0L);                                            // [16] next
+                w.Write(16 + 8 + 4 + 4);                                // [24] cursor
+                w.Write(0);                                             // [28] count
+                w.Write(new byte[DefaultIndexPageSizeInBytes - 8 - 4]); // [32] data
+
+                w.Flush();
+
+                return ms.ToArray();
+            }
+        }
+
+        private readonly object m_lock = new();
+        private readonly string m_dbDiskLocation;
+        private readonly bool m_readOnlySnapshot;
+        private string m_dataFileName;
+
+        /// <summary>
+        /// Custom in-memory index to circumvent memory problem in .NET Framework.
+        /// (in .NET framework array size in bytes is limited to 2GB, which limits
+        /// previous Dictionary-based implementation to less than 100k entries,
+        /// due to Dictionary's internal backing array goes out of memory).
+        /// </summary>
+        private class ChunkedInMemoryIndex
+        {
+            private Dictionary<string, (ulong, uint)> _current = new();
+            private readonly List<Dictionary<string, (ulong, uint)>> _index = new();
+
+            public void Add(IndexEntry e)
+            {
+                if (_current.Count >= 32 * 1024 * 1024)
+                {
+                    Console.WriteLine("add index chunk");
+                    _index.Add(_current);
+                    _current = new();
+                }
+
+                Remove(e.Key);
+                _current.Add(e.Key, (e.Offset, e.Size));
+            }
+
+            public int Count => _current.Count + _index.Sum(x => x.Count);
+
+            public string[] Keys
+            {
+                get
+                {
+                    var rs = new List<string>(_current.Keys);
+                    foreach (var i in _index) rs.AddRange(i.Keys);
+                    return rs.ToArray();
+                }
+            }
+
+            public bool ContainsKey(string key)
+            {
+                if (_current.ContainsKey(key)) return true;
+                foreach (var x in _index) if (x.ContainsKey(key)) return true;
+                return false;
+            }
+
+            public bool Remove(string key)
+            {
+                if (_current.Remove(key)) return true;
+                foreach (var x in _index) if (x.Remove(key)) return true;
+                return false;
+            }
+
+            public bool TryGetValue(string key, out (ulong, uint) result)
+            {
+                if (_current.TryGetValue(key, out result)) return true;
+                foreach (var x in _index) if (x.TryGetValue(key, out result)) return true;
+                return false;
+            }
+
+            public IEnumerable<KeyValuePair<string, (ulong offset, uint size)>> EnumerateEntries()
+            {
+                foreach (var kv in _current) yield return kv;
+                foreach (var x in _index) foreach (var kv in x) yield return kv;
+            }
+        }
+        private ChunkedInMemoryIndex m_dbIndex;
+
+        private Dictionary<string, WeakReference<object>> m_dbCache;
+        private HashSet<object> m_dbCacheKeepAlive;
+        private Header m_header;
+        private MemoryMappedFile m_mmf;
+        private MemoryMappedViewAccessor m_accessor;
+
+        private Stats m_stats;
+
+        private readonly CancellationTokenSource m_cts = new();
+        private readonly SemaphoreSlim m_flushIndexSemaphore = new(1);
+
+        #endregion
+
+        #region Disposal
+
+        private bool m_isDisposed = false;
+        private string m_disposeStackTrace = null;
+        private bool m_loggedDisposeStackTrace = false;
+        [MethodImpl(MethodImplOptions.AggressiveInlining)]
+        private void CheckDisposed()
+        {
+            if (m_isDisposed)
+            {
+                if (!m_loggedDisposeStackTrace)
+                {
+                    Log($"Trying to dispose store, that has already been disposed at {m_disposeStackTrace}");
+                    m_loggedDisposeStackTrace = true;
+                }
+                throw new ObjectDisposedException(nameof(SimpleDiskStore));
+            }
+        }
+
+        public void Dispose()
+        {
+            CheckDisposed();
+
+            var token = Guid.NewGuid();
+            if (!m_readOnlySnapshot) Log(
+                $"",
+                $"shutdown {token} (begin)",
+                $"reserved space        : {m_header.TotalFileSize,20:N0} bytes",
+                $"used space            : {m_header.DataCursor,20:N0} bytes (including index)"
+                );
+
+            while (true)
+            {
+                if (m_flushIndexSemaphore.Wait(1000))
+                {
+                    try
+                    {
+                        CheckDisposed();
+
+                        if (!m_readOnlySnapshot)
+                        {
+                            m_accessor.Flush();
+                            //m_accessorWriteStream.Flush();
+                        }
+
+                        m_accessor.Dispose();
+                        //m_accessorWriteStream.Dispose();
+                        m_mmf.Dispose();
+                        m_cts.Cancel();
+
+                        Log(
+                            $"shutdown {token} - latest known key is {Stats.LatestKeyAdded},",
+                            $"shutdown {token} - should be the same key as indicated above in \"(2/2) flush index to disk (end)\"",
+                            $"shutdown {token} (end)"
+                            );
+
+                        return;
+                    }
+                    finally
+                    {
+                        m_flushIndexSemaphore.Release();
+                        m_disposeStackTrace = Environment.StackTrace;
+                        m_isDisposed = true;
+                    }
+                }
+                else
+                {
+                    Log($"shutdown {token} is waiting for index being flushed to disk");
+                }
+            }
+        }
+
+        #endregion
+
+        #region Logging
+
+        private readonly Action<string[]> f_logLines = null;
+
+        private void Log(params string[] lines)
+        {
+            if (!m_readOnlySnapshot)
+            {
+                lock (f_logLines)
+                {
+                    f_logLines(lines);
+                }
+            }
+
+#if DEBUG
+            foreach (var line in lines)
+            {
+                Console.WriteLine($"[Uncodium.SimpleDiskStore][{DateTimeOffset.Now}] {line}");
+            }
+#endif
+        }
+
+        #endregion
+
+        #region Creation
+
+        #region Constructors
+
+        /// <summary>
+        /// Creates store in given file.
+        /// Optionally opens current state read-only.
+        /// Optionally a logger can be supplied which replaces the default logger to log.txt.
+        /// </summary>
+        private SimpleDiskStore(string path, bool readOnlySnapshot, Action<string[]> logLines)
+        {
+            m_dbDiskLocation = path;
+            m_readOnlySnapshot = readOnlySnapshot;
+
+            if (logLines != null)
+            {
+                f_logLines = logLines;
+            }
+            else
+            {
+                string logFileName;
+                if (Directory.Exists(m_dbDiskLocation))
+                {
+                    // deprecated format/layout
+                    logFileName = Path.Combine(m_dbDiskLocation, "log.txt");
+                }
+                else
+                {
+                    // new format/layout
+                    logFileName = m_dbDiskLocation.EndsWith(DefaultFileExtension)
+                        ? m_dbDiskLocation + ".log"
+                        : m_dbDiskLocation + DefaultFileExtension + ".log";
+                }
+                f_logLines = lines => File.AppendAllLines(logFileName, lines.Select(line => $"[{DateTimeOffset.Now}] {line}"));
+            }
+
+            Init();
+        }
+
+        /// <summary>
+        /// Creates store in given file.
+        /// Optionally opens current state read-only.
+        /// </summary>
+        private SimpleDiskStore(string path, bool readOnlySnapshot)
+            : this(path, readOnlySnapshot: readOnlySnapshot, logLines: null)
+        { }
+
+        /// <summary>
+        /// Creates store in given file.
+        /// </summary>
+        public SimpleDiskStore(string path)
+            : this(path, readOnlySnapshot: false, logLines: null)
+        { }
+
+        /// <summary>
+        /// Creates store in given file.
+        /// Optionally a logger can be supplied which replaces the default logger to log.txt.
+        /// </summary>
+        public SimpleDiskStore(string path, Action<string[]> logLines)
+            : this(path, readOnlySnapshot: false, logLines: logLines)
+        { }
+
+        /// <summary>
+        /// Opens store in given file in read-only snapshot mode.
+        /// This means that no store entries that are added after the call to OpenReadOnlySnapshot will be(come) visible.
+        /// </summary>
+        public static SimpleDiskStore OpenReadOnlySnapshot(string path)
+            => new(path, readOnlySnapshot: true);
+
+        #endregion
+
+        private void Init()
+        {
+            // === AUTO-CONVERT deprecated formats ===
+            var layout = GetStoreLayout(m_dbDiskLocation);
+
+            if (layout == StoreLayout.FolderWithStandaloneDataAndIndexFiles)
+            {
+                // FolderWithStandaloneDataAndIndexFiles --> FolderWithMergedDataAndIndexFile
+                UpgradeOriginalStore(m_dbDiskLocation);
+                layout = GetStoreLayout(m_dbDiskLocation);
+            }
+
+            // === INIT ===
+
+            // init data file
+            switch (layout)
+            {
+                case StoreLayout.Unknown:
+                    throw new Exception($"Unknown store layout at '{m_dbDiskLocation}'.");
+
+                case StoreLayout.FolderWithStandaloneDataAndIndexFiles:
+                    // never reached (has been auto-converted to FolderWithmergedDataAndIndexFile above)
+                    throw new Exception($"Invariant 98a8fe60-a87d-4c16-a47e-9b760d09788b.");
+
+                case StoreLayout.FolderWithMergedDataAndIndexFile:
+                    {
+                        m_dataFileName = Path.Combine(m_dbDiskLocation, "data.bin");
+                        if (!File.Exists(m_dataFileName)) throw new Exception($"Data file '{m_dataFileName}' does not exist.");
+                    }
+                    break;
+
+                case StoreLayout.SingleFile:
+                    {
+                        m_dataFileName = m_dbDiskLocation;
+                        if (!File.Exists(m_dataFileName) && !m_dataFileName.EndsWith(DefaultFileExtension))
+                        {
+                            m_dataFileName += DefaultFileExtension;
+                            if (!File.Exists(m_dataFileName)) throw new Exception($"Store file '{m_dataFileName}' does not exist.");
+                        }
+                    }
+                    break;
+
+                case StoreLayout.None:
+                    {
+                        m_dataFileName = m_dbDiskLocation;
+                        if (!m_dataFileName.EndsWith(DefaultFileExtension)) m_dataFileName += DefaultFileExtension;
+
+                        // create empty store
+                        Header.CreateEmptyDataFile(m_dataFileName);
+                    }
+                    break;
+
+                default:
+                    throw new Exception($"Unknown layout '{layout}'.");
+            }
+
+            // init
+            Log(
+                $"",
+                $"=========================================",
+                $"  starting up (version {Global.Version})",
+                $"=========================================",
+                $""
+                );
+
+            m_dbCache = new Dictionary<string, WeakReference<object>>();
+            m_dbCacheKeepAlive = new HashSet<object>();
+
+            var totalDataFileSizeInBytes = new FileInfo(m_dataFileName).Length;
+
+            var mapName = m_dataFileName.ToMd5Hash().ToString();
+
+            if (m_readOnlySnapshot)
+            {
+                try
+                {
+                    m_mmf = MemoryMappedFile.CreateFromFile(m_dataFileName, FileMode.Open, mapName, totalDataFileSizeInBytes, MemoryMappedFileAccess.Read);
+                }
+                catch
+                {
+                    m_mmf = MemoryMappedFile.OpenExisting(mapName, MemoryMappedFileRights.Read);
+                }
+
+                m_accessor = m_mmf.CreateViewAccessor(0, totalDataFileSizeInBytes, MemoryMappedFileAccess.Read);
+            }
+            else
+            {
+                m_mmf = MemoryMappedFile.CreateFromFile(m_dataFileName, FileMode.OpenOrCreate, mapName, totalDataFileSizeInBytes, MemoryMappedFileAccess.ReadWrite);
+                m_accessor = m_mmf.CreateViewAccessor(0, totalDataFileSizeInBytes);
+
+            }
+
+            // init header
+            m_header = new(m_accessor);
+            Log(
+                $"reserved space        : {m_header.TotalFileSize,20:N0} bytes",
+                $"used space            : {m_header.DataCursor,20:N0} bytes"
+                );
+
+            // create in-memory index
+            m_dbIndex = new();
+            m_header.ReadIndexIntoMemory(m_dbIndex);
+        }
+
+        #endregion
+
+        #region Memory-mapped file
+
+        private bool m_mmfIsClosedForResize = false;
+        public bool SimulateFullDiskOnNextResize { get; set; }
+
+        private void EnsureSpaceFor(long numberOfBytes)
+        {
+            if (SimulateFullDiskOnNextResize || m_header.DataCursor + numberOfBytes > m_header.TotalFileSize)
+            {
+                try
+                {
+                    var newTotalFileSize = m_header.TotalFileSize;
+
+                    while (m_header.DataCursor + numberOfBytes > newTotalFileSize)
+                    {
+                        if (newTotalFileSize < 1024 * 1024 * 1024)
+                        {
+                            newTotalFileSize *= 2;
+                        }
+                        else
+                        {
+                            newTotalFileSize += 1024 * 1024 * 1024;
+                        }
+                    }
+
+                    Log($"resize data file to {newTotalFileSize / (1024 * 1024 * 1024.0):0.000} GiB");
+                    lock (m_lock)
+                    {
+                        //var sw = new Stopwatch(); sw.Restart();
+
+                        m_header.TotalFileSize = newTotalFileSize;
+
+                        m_accessor.Dispose();
+                        //m_accessorWriteStream.Dispose();
+                        m_mmf.Dispose();
+
+                        m_mmfIsClosedForResize = true;
+                        ReOpenMemoryMappedFile(newTotalFileSize);
+
+                        //Console.WriteLine($"resized in {sw.Elapsed}");
+                    }
+                }
+                catch (Exception e)
+                {
+                    Log(
+                        $"[CRITICAL ERROR] Exception occured while resizing disk store.",
+                        $"[CRITICAL ERROR] Error ada9ed54-d748-4aef-b922-0bf93468fad8.",
+                        $"[CRITICAL ERROR] {e}"
+                    );
+
+                    throw;
+                }
+            }
+        }
+
+        private void ReOpenMemoryMappedFile(long newCapacity)
+        {
+            lock (m_lock)
+            {
+                if (m_mmfIsClosedForResize)
+                {
+                    if (SimulateFullDiskOnNextResize)
+                    {
+                        var driveName = Path.GetFullPath(m_dataFileName)[0].ToString();
+                        var freeSpaceInBytes = new DriveInfo(driveName).AvailableFreeSpace;
+                        newCapacity = freeSpaceInBytes * 2; // force out of space
+                    }
+
+                    if (newCapacity == 0L)
+                    {
+                        newCapacity = new FileInfo(m_dataFileName).Length;
+                    }
+
+                    m_mmf = MemoryMappedFile.CreateFromFile(m_dataFileName, FileMode.OpenOrCreate, null, newCapacity, MemoryMappedFileAccess.ReadWrite);
+                    //m_accessorWriteStream = File.Open(m_dataFileName, FileMode.Open, FileAccess.Write, FileShare.ReadWrite);
+
+                    //m_accessorWriteStream = File.Open(m_dataFileName, FileMode.Open, FileAccess.ReadWrite, FileShare.ReadWrite);
+                    //m_mmf = MemoryMappedFile.CreateFromFile(m_accessorWriteStream, null, newCapacity, MemoryMappedFileAccess.ReadWrite, HandleInheritability.None, false);
+
+                    m_accessor = m_mmf.CreateViewAccessor(0, newCapacity);
+                    m_header.RenewAccessor(m_accessor);
+
+                    m_mmfIsClosedForResize = false;
+                }
+            }
+        }
+
+        /// <summary>
+        /// If mmf is closed because a previous resize failed due to insufficient disk space,
+        /// this will retry to open the mmf (maybe there is more disk space now).
+        /// </summary>
+        private void EnsureMemoryMappedFileIsOpen()
+        {
+            if (m_mmfIsClosedForResize) ReOpenMemoryMappedFile(0L);
+        }
+
+
+        #endregion
+
+        /// <summary>
+        /// Various counts and other statistics.
+        /// </summary>
+        public Stats Stats => m_stats.Copy();
+
+        /// <summary>
+        /// Total bytes used for blob storage.
+        /// </summary>
+        public long GetUsedBytes() => m_header.DataCursor;
+
+        /// <summary>
+        /// Total bytes reserved for blob storage.
+        /// </summary>
+        public long GetReservedBytes() => m_header.TotalFileSize;
+
+        /// <summary>
+        /// Current version.
+        /// </summary>
+        public string Version => Global.Version;
+
+        /// <summary>
+        /// Adds key/value pair to store.
+        /// </summary>
+        public void Add(string key, byte[] value)
+        {
+            CheckDisposed();
+
+            if (m_readOnlySnapshot) throw new InvalidOperationException("Read-only store does not support add.");
+            if (value == null) throw new ArgumentNullException(nameof(value));
+
+            Interlocked.Increment(ref m_stats.CountAdd);
+
+            var buffer = value;
+
+            lock (m_lock)
+            {
+                EnsureMemoryMappedFileIsOpen();
+
+                var valueBufferPos = m_header.DataCursor;
+                var storedLength = buffer.Length;
+
+                // write value buffer to store
+                EnsureSpaceFor(numberOfBytes: buffer.Length);
+                WriteBytes(valueBufferPos, buffer, 0, buffer.Length);
+                m_header.DataCursor = valueBufferPos + new Offset32(buffer.Length);
+
+                // update index
+                var e = new IndexEntry(key, (ulong)valueBufferPos.Value, (uint)storedLength);
+                m_dbIndex.Add(e);
+                m_header.AppendIndexEntry(e, EnsureSpaceFor);
+
+                // housekeeping
+                m_stats.LatestKeyAdded = key;
+            }
+        }
+
+        private unsafe void WriteBytes(long writeOffset, byte[] data, int dataOffset, int dataLength)
+        {
+            byte* ptr = (byte*)0;
+            try
+            {
+                m_accessor.SafeMemoryMappedViewHandle.AcquirePointer(ref ptr);
+                Marshal.Copy(data, dataOffset, new IntPtr(ptr + writeOffset), dataLength);
+            }
+            finally
+            {
+                m_accessor.SafeMemoryMappedViewHandle.ReleasePointer();
+            }
+        }
+
+        private unsafe void WriteBytes(long writeOffset, ReadOnlySpan<byte> data)
+        {
+            byte* ptr = (byte*)0;
+            try
+            {
+                m_accessor.SafeMemoryMappedViewHandle.AcquirePointer(ref ptr);
+                var destination = new Span<byte>(ptr + writeOffset, data.Length);
+                data.CopyTo(destination);
+            }
+            finally
+            {
+                m_accessor.SafeMemoryMappedViewHandle.ReleasePointer();
+            }
+        }
+
+        public void AddStream(string key, Stream stream, Action<long> onProgress = default, CancellationToken ct = default)
+        {
+            CheckDisposed();
+
+            if (m_readOnlySnapshot) throw new InvalidOperationException("Read-only store does not support add.");
+
+            using var ms = new MemoryStream();
+
+            ct.ThrowIfCancellationRequested();
+            //if (onProgress != default) onProgress(0L);
+            //stream.CopyTo(ms);
+            Task.Run(async () =>
+            {
+                var buffer = new byte[81920];
+                int bytesRead;
+                long totalRead = 0;
+                while ((bytesRead = await stream.ReadAsync(buffer, 0, buffer.Length, ct)) > 0)
+                {
+                    await ms.WriteAsync(buffer, 0, bytesRead, ct);
+                    ct.ThrowIfCancellationRequested();
+                    totalRead += bytesRead;
+                    if (onProgress != default) onProgress(totalRead);
+                }
+            }, ct).Wait();
+
+            ct.ThrowIfCancellationRequested();
+            var buffer = ms.ToArray();
+
+            lock (m_lock)
+            {
+                EnsureMemoryMappedFileIsOpen();
+
+                var valueBufferPos = m_header.DataCursor;
+                var storedLength = buffer.Length;
+
+                // write value buffer to store
+                ct.ThrowIfCancellationRequested();
+                EnsureSpaceFor(numberOfBytes: buffer.Length);
+
+
+                ct.ThrowIfCancellationRequested();
+                WriteBytes(valueBufferPos, buffer, 0, buffer.Length);
+                m_header.DataCursor = valueBufferPos + new Offset32(buffer.Length);
+
+                // update index
+                ct.ThrowIfCancellationRequested();
+                var e = new IndexEntry(key, (ulong)valueBufferPos.Value, (uint)storedLength);
+                m_dbIndex.Add(e);
+                m_header.AppendIndexEntry(e, EnsureSpaceFor);
+
+                // housekeeping
+                m_stats.LatestKeyAdded = key;
+                if (onProgress != default) onProgress(storedLength);
+            }
+
+            Interlocked.Increment(ref m_stats.CountAdd);
+        }
+
+        /// <summary>
+        /// True if key is contained in store.
+        /// </summary>
+        public bool Contains(string key)
+        {
+            CheckDisposed();
+
+            bool result;
+            lock (m_lock)
+            {
+                EnsureMemoryMappedFileIsOpen();
+                result = m_dbIndex.ContainsKey(key);
+            }
+            Interlocked.Increment(ref m_stats.CountContains);
+            return result;
+        }
+
+        /// <summary>
+        /// Gets size of value in bytes, or null if key does not exist.
+        /// </summary>
+        public long? GetSize(string key)
+        {
+            CheckDisposed();
+
+            lock (m_lock)
+            {
+                EnsureMemoryMappedFileIsOpen();
+                return m_dbIndex.TryGetValue(key, out (ulong _, uint size) entry) ? entry.size : null;
+            }
+        }
+
+        /// <summary>
+        /// Get value from key,
+        /// or null if key does not exist.
+        /// </summary>
+        public byte[] Get(string key)
+        {
+            CheckDisposed();
+
+            lock (m_lock)
+            {
+                EnsureMemoryMappedFileIsOpen();
+                if (m_dbIndex.TryGetValue(key, out (ulong offset, uint size) entry))
+                {
+                    try
+                    {
+                        var buffer = new byte[entry.size];
+                        if (entry.offset > long.MaxValue) throw new Exception($"Offset out of range. Should not be greater than {long.MaxValue}, but is {entry.offset}.");
+                        var readcount = m_accessor.ReadArray((long)entry.offset, buffer, 0, buffer.Length);
+                        if (readcount != buffer.Length) throw new InvalidOperationException();
+                        Interlocked.Increment(ref m_stats.CountGet);
+                        return buffer;
+                    }
+                    catch (Exception e)
+                    {
+                        var count = Interlocked.Increment(ref m_stats.CountGetWithException);
+                        Log($"[CRITICAL ERROR] Get(key={key}) failed.",
+                            $"[CRITICAL ERROR] entry = {{offset={entry.offset}, size={entry.size}}}",
+                            $"[CRITICAL ERROR] So far, {count} Get-calls failed.",
+                            $"[CRITICAL ERROR] exception = {e}"
+                            );
+                        return null;
+                    }
+                }
+                else
+                {
+                    Interlocked.Increment(ref m_stats.CountGetInvalidKey);
+                    return null;
+                }
+            }
+        }
+
+        /// <summary>
+        /// Get slice of value from key,
+        /// or null if key does not exist.
+        /// </summary>
+        public byte[] GetSlice(string key, long offset, int length)
+        {
+            CheckDisposed();
+
+            if (offset < 0) throw new ArgumentOutOfRangeException(nameof(offset), "Offset must be greater or equal 0.");
+            if (length < 1) throw new ArgumentOutOfRangeException(nameof(offset), "Size must be greater than 0.");
+
+            lock (m_lock)
+            {
+                EnsureMemoryMappedFileIsOpen();
+                if (m_dbIndex.TryGetValue(key, out (ulong offset, uint size) entry))
+                {
+                    if (offset >= entry.size) throw new ArgumentOutOfRangeException(nameof(offset), "Offset must be less than length of value buffer.");
+                    if (offset + length > entry.size) throw new ArgumentOutOfRangeException(nameof(offset), "Offset + size exceeds length of value buffer.");
+
+                    try
+                    {
+                        var buffer = new byte[length];
+                        var o = entry.offset + (ulong)offset;
+                        if (o > long.MaxValue) throw new Exception($"Offset out of range. Should not be greater than {long.MaxValue}, but is {o}.");
+                        if (length > int.MaxValue) throw new Exception($"Length out of range. Should not be greater than {int.MaxValue}, but is {length}.");
+                        var readcount = m_accessor.ReadArray((long)o, buffer, 0, (int)length);
+                        if (readcount != length) throw new InvalidOperationException();
+                        Interlocked.Increment(ref m_stats.CountGetSlice);
+                        return buffer;
+                    }
+                    catch (Exception e)
+                    {
+                        var count = Interlocked.Increment(ref m_stats.CountGetSliceWithException);
+                        Log($"[CRITICAL ERROR] GetSlice(key={key}, offset={offset}, length={length}) failed.",
+                            $"[CRITICAL ERROR] entry = {{offset={entry.offset}, size={entry.size}}}",
+                            $"[CRITICAL ERROR] So far, {count} GetSlice-calls failed.",
+                            $"[CRITICAL ERROR] exception = {e}"
+                            );
+                        return null;
+                    }
+                }
+                else
+                {
+                    Interlocked.Increment(ref m_stats.CountGetInvalidKey);
+                    return null;
+                }
+            }
+        }
+
+        /// <summary>
+        /// Get read stream for data with given key.
+        /// This is not thread-safe with respect to overwriting or removing existing values.
+        /// </summary>
+        /// <param name="key">Retrieve data for this key.</param>
+        /// <param name="offset">Optional. Start stream at given position.</param>
+        public Stream GetStream(string key, long offset = 0L)
+        {
+            CheckDisposed();
+
+            lock (m_lock)
+            {
+                EnsureMemoryMappedFileIsOpen();
+                if (m_dbIndex.TryGetValue(key, out (ulong offset, uint size) entry))
+                {
+                    if (offset < 0L || offset >= entry.size) throw new ArgumentOutOfRangeException(
+                        nameof(offset), $"Offset {offset:N0} is out of valid range [0, {entry.size:N0})."
+                        );
+
+                    Interlocked.Increment(ref m_stats.CountGetStream);
+                    return m_mmf.CreateViewStream((long)entry.offset + offset, entry.size, MemoryMappedFileAccess.Read);
+                }
+                else
+                {
+                    Interlocked.Increment(ref m_stats.CountGetInvalidKey);
+                    return null;
+                }
+            }
+        }
+
+        /// <summary>
+        /// Remove entry.
+        /// </summary>
+        public void Remove(string key)
+        {
+            CheckDisposed();
+
+            if (m_readOnlySnapshot) throw new InvalidOperationException("Read-only store does not support remove.");
+            lock (m_lock)
+            {
+                EnsureMemoryMappedFileIsOpen();
+                m_dbIndex.Remove(key);
+            }
+            Interlocked.Increment(ref m_stats.CountRemove);
+        }
+
+        /// <summary>
+        /// Enumerate all entries.
+        /// </summary>
+        public IEnumerable<(string key, long size)> List()
+        {
+            CheckDisposed();
+
+            lock (m_lock)
+            {
+                Interlocked.Increment(ref m_stats.CountList);
+                return m_dbIndex.EnumerateEntries().Select(kv => (key: kv.Key, size: (long)kv.Value.size));
+            }
+        }
+
+        /// <summary>
+        /// Commit pending changes to storage.
+        /// </summary>
+        public void Flush()
+        {
+            CheckDisposed();
+
+            if (m_readOnlySnapshot)
+            {
+                return;
+            }
+            else
+            {
+                lock (m_lock)
+                {
+                    EnsureMemoryMappedFileIsOpen();
+                    m_accessor.Flush();
+                }
+            }
+        }
+    }
+}